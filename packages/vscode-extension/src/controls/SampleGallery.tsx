import * as React from "react";
import { Icon, Stack, Image, PrimaryButton } from "@fluentui/react";
import "./SampleGallery.scss";
import { Commands } from "./Commands";
import FAQPlus from "../../media/faq-plus.gif";
import InMeetingApp from "../../media/in-meeting-app.png";
import ShareNow from "../../media/share-now.gif";
import ToDoList from "../../media/to-do-list.gif";
import ToDoListSharepoint from "../../media/to-do-list-sharepoint.gif";
<<<<<<< HEAD
import { EventMessages } from "./messages";

interface SampleInfo {
  id: string;
  title: string;
  shortDescription: string;
  fullDescription: string;
  tags: string[];
  link: string;
}

interface SampleCollection {
  baseUrl: string;
  samples: SampleInfo[];
}

const imageMapping: { [p: string]: any } = {
  "todo-list-with-Azure-backend": ToDoList,
  "todo-list-SPFx": ToDoListSharepoint,
  "share-now": ShareNow,
  "in-meeting-app": InMeetingApp,
  "faq-plus": FAQPlus,
};
=======
import ToDoListM365 from "../../media/to-do-list-M365.gif";
import NpmSearchConnectorM365 from "../../media/npm-search-connector-M365.gif";
>>>>>>> d8a4d19b

export default class SampleGallery extends React.Component<any, any> {
  constructor(props: any) {
    super(props);
    this.state = {
      baseUrl: "",
      samples: [],
    };
  }

  componentWillMount() {
    window.addEventListener("message", this.receiveMessage, false);
    this.loadSampleCollection();
  }

  loadSampleCollection() {
    vscode.postMessage({
      command: Commands.LoadSampleCollection,
    });
  }

  render() {
    return (
      <div className="sample-gallery">
        <div className="section" id="title">
          <div className="logo">
            <Icon iconName="Heart" className="logo" />
          </div>
          <div className="title">
            <h2>Samples</h2>
            <h3>Explore our sample apps to quickly get started with concepts and code examples.</h3>
          </div>
        </div>
        <Stack
          className="sample-stack"
          horizontal
          verticalFill
          wrap
          horizontalAlign={"start"}
          verticalAlign={"start"}
          styles={{ root: { overflow: "visible" } }}
          tokens={{ childrenGap: 20 }}
        >
<<<<<<< HEAD
          <SampleAppCardList samples={this.state.samples} baseUrl={this.state.baseUrl} />
=======
          <SampleAppCard
            image={ToDoList}
            tags={["React", "Azure function", "Azure SQL", "JS", "CI/CD"]}
            title="Todo List with Azure backend"
            description="Todo List provides an easy way to manage to-do items in Teams Client. This app helps enabling task collaboration and management for your team. The frontend is a React app and the backend is hosted on Azure. You will need an Azure subscription to run the app."
            sampleAppFolder="todo-list-with-Azure-backend"
            sampleAppUrl="https://github.com/OfficeDev/TeamsFx-Samples/archive/refs/heads/main.zip"
          />
          <SampleAppCard
            image={ToDoListSharepoint}
            tags={["SharePoint", "SPFx", "TS"]}
            title="Todo List with SPFx "
            description="Todo List with SPFx is a Todo List for individuals to manage his/her personal to-do items. This app is hosted on Sharepoint. There is no requirements to deploy Azure resources."
            sampleAppFolder="todo-list-SPFx"
            sampleAppUrl="https://github.com/OfficeDev/TeamsFx-Samples/archive/refs/heads/main.zip"
          />
          <SampleAppCard
            image={ShareNow}
            tags={["Tab", "Message Extension", "TS"]}
            title="Share Now"
            description="Share Now promotes the exchange of information between colleagues by enabling users to share content within the Teams environment. Users engage the app to share items of interest, discover new shared content, set preferences, and bookmark favorites for later reading."
            sampleAppFolder="share-now"
            sampleAppUrl="https://github.com/OfficeDev/TeamsFx-Samples/archive/refs/heads/main.zip"
          />
          <SampleAppCard
            image={InMeetingApp}
            tags={["Meeting extension", "JS"]}
            title="In-meeting App"
            description="In-meeting app is a hello-world template which shows how to build an app in the context of a Teams meeting. This is a hello-world sample which does not provide any functional feature. This app contains a side panel and a Bot which only shows user profile and can only be added to a Teams meeting."
            sampleAppFolder="in-meeting-app"
            sampleAppUrl="https://github.com/OfficeDev/TeamsFx-Samples/archive/refs/heads/main.zip"
          />
          <SampleAppCard
            image={FAQPlus}
            tags={["Easy QnA", "Bot", "JS"]}
            title="FAQ Plus"
            description="FAQ Plus is a conversational Q&A bot providing an easy way to answer frequently asked questions by users. One can ask a question and the bot responds with information in the knowledge base. If the answer is not in the knowledge base, the bot submits the question to a pre-configured team of experts who help provide support."
            sampleAppFolder="faq-plus"
            sampleAppUrl="https://github.com/OfficeDev/TeamsFx-Samples/archive/refs/heads/main.zip"
          />
          <SampleAppCard
            image={ToDoListM365}
            tags={["React", "Azure function", "JS", "Outlook", "Office"]}
            title="Todo List (Works in Teams, Outlook and Office)"
            description="Todo List app helps to manage personal to do items and also runs across Microsoft 365, including Teams, Outlook and Office. The frontend is a React app and the backend is an Azure Function. You can optionally deploy and host the app in Azure."
            sampleAppFolder="todo-list-with-Azure-backend-M365"
            sampleAppUrl="https://github.com/OfficeDev/TeamsFx-Samples/archive/refs/heads/main.zip"
          />
          <SampleAppCard
            image={NpmSearchConnectorM365}
            tags={["Message Extension", "JS", "Outlook"]}
            title="NPM Search Connector"
            description="NPM Search Connector is a Messaging Extension that runs across M365 including Teams and Outlook (Web). It allows you to perform a quick search for a NPM package and insert package details into conversations for easy sharing. The front end is built with Adaptive Cards and the backend is an Azure Bot Service."
            sampleAppFolder="NPM-search-connector-M365"
            sampleAppUrl="https://github.com/OfficeDev/TeamsFx-Samples/archive/refs/heads/main.zip"
          />
>>>>>>> d8a4d19b
        </Stack>
      </div>
    );
  }

  receiveMessage = (event: any) => {
    const message = event.data.message;
    switch (message) {
      case EventMessages.LoadSampleCollection:
        const sampleCollection = event.data.data as SampleCollection;
        this.setState({
          baseUrl: sampleCollection.baseUrl,
          samples: sampleCollection.samples,
        });
        break;
      default:
        break;
    }
  };
}

class SampleAppCardList extends React.Component<any, any> {
  constructor(props: any) {
    super(props);
  }

  render() {
    const samples = this.props.samples as Array<SampleInfo>;
    if (samples) {
      const baseUrl = this.props.baseUrl;
      return samples.map((sample) => {
        return (
          <SampleAppCard
            baseUrl={baseUrl}
            image={imageMapping[sample.id]}
            tags={sample.tags}
            title={sample.title}
            description={sample.fullDescription}
            sampleAppFolder={sample.id}
            sampleAppUrl={sample.link}
          />
        );
      });
    }
  }
}

class SampleAppCard extends React.Component<any, any> {
  constructor(props: any) {
    super(props);
  }

  render() {
    return (
      <div className="sample-app-card" tabIndex={0}>
        <label
          style={{
            position: "absolute",
            top: "auto",
            left: -9999,
            width: 1,
            height: 1,
            overflow: "hidden",
          }}
        >
          sample app card
        </label>
        <Image src={this.props.image} width={278} height={160} />
        <label
          style={{
            position: "absolute",
            top: "auto",
            left: -9999,
            width: 1,
            height: 1,
            overflow: "hidden",
          }}
          id="tagLabel"
        >
          sample app tags:
        </label>
        <div className="section" aria-labelledby="tagLabel">
          {this.props.tags &&
            this.props.tags.map((value: string) => {
              return <p className="tag">{value}</p>;
            })}
        </div>
        <label
          style={{
            position: "absolute",
            top: "auto",
            left: -9999,
            width: 1,
            height: 1,
            overflow: "hidden",
          }}
          id="titleLabel"
        >
          sample app title:
        </label>
        <h2>{this.props.title}</h2>
        <label
          style={{
            position: "absolute",
            top: "auto",
            left: -9999,
            width: 1,
            height: 1,
            overflow: "hidden",
          }}
          id="descriptionLabel"
        >
          sample app description:
        </label>
        <h3>{this.props.description}</h3>
        <div className="section buttons">
          <PrimaryButton
            text="View on Github"
            className="right-aligned"
            onClick={() => {
              this.viewSampleApp(this.props.sampleAppFolder, this.props.baseUrl);
            }}
          />
          <PrimaryButton
            text="Create"
            className="right-aligned"
            onClick={() => {
              this.cloneSampleApp(
                this.props.title,
                this.props.sampleAppUrl,
                this.props.sampleAppFolder
              );
            }}
          />
        </div>
      </div>
    );
  }

  cloneSampleApp = (sampleAppName: string, sampleAppUrl: string, sampleAppFolder: string) => {
    vscode.postMessage({
      command: Commands.CloneSampleApp,
      data: {
        appName: sampleAppName,
        appUrl: sampleAppUrl,
        appFolder: sampleAppFolder,
      },
    });
  };

  viewSampleApp = (sampleAppFolder: string, sampleBaseUrl: string) => {
    vscode.postMessage({
      command: Commands.OpenExternalLink,
      data: sampleBaseUrl + sampleAppFolder,
    });
  };
}<|MERGE_RESOLUTION|>--- conflicted
+++ resolved
@@ -7,7 +7,8 @@
 import ShareNow from "../../media/share-now.gif";
 import ToDoList from "../../media/to-do-list.gif";
 import ToDoListSharepoint from "../../media/to-do-list-sharepoint.gif";
-<<<<<<< HEAD
+import ToDoListM365 from "../../media/to-do-list-M365.gif";
+import NpmSearchConnectorM365 from "../../media/npm-search-connector-M365.gif";
 import { EventMessages } from "./messages";
 
 interface SampleInfo {
@@ -30,11 +31,9 @@
   "share-now": ShareNow,
   "in-meeting-app": InMeetingApp,
   "faq-plus": FAQPlus,
+  "todo-list-with-Azure-backend-M365": ToDoListM365,
+  "NPM-search-connector-M365": NpmSearchConnectorM365,
 };
-=======
-import ToDoListM365 from "../../media/to-do-list-M365.gif";
-import NpmSearchConnectorM365 from "../../media/npm-search-connector-M365.gif";
->>>>>>> d8a4d19b
 
 export default class SampleGallery extends React.Component<any, any> {
   constructor(props: any) {
@@ -78,66 +77,7 @@
           styles={{ root: { overflow: "visible" } }}
           tokens={{ childrenGap: 20 }}
         >
-<<<<<<< HEAD
           <SampleAppCardList samples={this.state.samples} baseUrl={this.state.baseUrl} />
-=======
-          <SampleAppCard
-            image={ToDoList}
-            tags={["React", "Azure function", "Azure SQL", "JS", "CI/CD"]}
-            title="Todo List with Azure backend"
-            description="Todo List provides an easy way to manage to-do items in Teams Client. This app helps enabling task collaboration and management for your team. The frontend is a React app and the backend is hosted on Azure. You will need an Azure subscription to run the app."
-            sampleAppFolder="todo-list-with-Azure-backend"
-            sampleAppUrl="https://github.com/OfficeDev/TeamsFx-Samples/archive/refs/heads/main.zip"
-          />
-          <SampleAppCard
-            image={ToDoListSharepoint}
-            tags={["SharePoint", "SPFx", "TS"]}
-            title="Todo List with SPFx "
-            description="Todo List with SPFx is a Todo List for individuals to manage his/her personal to-do items. This app is hosted on Sharepoint. There is no requirements to deploy Azure resources."
-            sampleAppFolder="todo-list-SPFx"
-            sampleAppUrl="https://github.com/OfficeDev/TeamsFx-Samples/archive/refs/heads/main.zip"
-          />
-          <SampleAppCard
-            image={ShareNow}
-            tags={["Tab", "Message Extension", "TS"]}
-            title="Share Now"
-            description="Share Now promotes the exchange of information between colleagues by enabling users to share content within the Teams environment. Users engage the app to share items of interest, discover new shared content, set preferences, and bookmark favorites for later reading."
-            sampleAppFolder="share-now"
-            sampleAppUrl="https://github.com/OfficeDev/TeamsFx-Samples/archive/refs/heads/main.zip"
-          />
-          <SampleAppCard
-            image={InMeetingApp}
-            tags={["Meeting extension", "JS"]}
-            title="In-meeting App"
-            description="In-meeting app is a hello-world template which shows how to build an app in the context of a Teams meeting. This is a hello-world sample which does not provide any functional feature. This app contains a side panel and a Bot which only shows user profile and can only be added to a Teams meeting."
-            sampleAppFolder="in-meeting-app"
-            sampleAppUrl="https://github.com/OfficeDev/TeamsFx-Samples/archive/refs/heads/main.zip"
-          />
-          <SampleAppCard
-            image={FAQPlus}
-            tags={["Easy QnA", "Bot", "JS"]}
-            title="FAQ Plus"
-            description="FAQ Plus is a conversational Q&A bot providing an easy way to answer frequently asked questions by users. One can ask a question and the bot responds with information in the knowledge base. If the answer is not in the knowledge base, the bot submits the question to a pre-configured team of experts who help provide support."
-            sampleAppFolder="faq-plus"
-            sampleAppUrl="https://github.com/OfficeDev/TeamsFx-Samples/archive/refs/heads/main.zip"
-          />
-          <SampleAppCard
-            image={ToDoListM365}
-            tags={["React", "Azure function", "JS", "Outlook", "Office"]}
-            title="Todo List (Works in Teams, Outlook and Office)"
-            description="Todo List app helps to manage personal to do items and also runs across Microsoft 365, including Teams, Outlook and Office. The frontend is a React app and the backend is an Azure Function. You can optionally deploy and host the app in Azure."
-            sampleAppFolder="todo-list-with-Azure-backend-M365"
-            sampleAppUrl="https://github.com/OfficeDev/TeamsFx-Samples/archive/refs/heads/main.zip"
-          />
-          <SampleAppCard
-            image={NpmSearchConnectorM365}
-            tags={["Message Extension", "JS", "Outlook"]}
-            title="NPM Search Connector"
-            description="NPM Search Connector is a Messaging Extension that runs across M365 including Teams and Outlook (Web). It allows you to perform a quick search for a NPM package and insert package details into conversations for easy sharing. The front end is built with Adaptive Cards and the backend is an Azure Bot Service."
-            sampleAppFolder="NPM-search-connector-M365"
-            sampleAppUrl="https://github.com/OfficeDev/TeamsFx-Samples/archive/refs/heads/main.zip"
-          />
->>>>>>> d8a4d19b
         </Stack>
       </div>
     );
