// Copyright (c) Microsoft Corporation.
// Licensed under the MIT license.

import { Middleware, NextFunction } from "@feathersjs/hooks";
import {
  CLIPlatforms,
  err,
  Func,
  FunctionRouter,
  FxError,
  Inputs,
  ok,
  Platform,
  QTreeNode,
  Result,
  Solution,
  SolutionContext,
  Stage,
  SystemError,
  traverse,
  UserCancelError,
  v2,
  v3,
} from "@microsoft/teamsfx-api";
import fs from "fs-extra";
import { CoreSource, createV2Context, FunctionRouterError, newProjectSettings, TOOLS } from "..";
import { CoreHookContext, FxCore } from "../..";
import { deepCopy } from "../../common";
import {
  createCapabilityQuestion,
  DefaultAppNameFunc,
  getCreateNewOrFromSampleQuestion,
  ProgrammingLanguageQuestion,
  QuestionAppName,
  QuestionRootFolder,
  QuestionV1AppName,
  SampleSelect,
  ScratchOptionNo,
  ScratchOptionYes,
} from "../question";
import {
  getAllSolutionPlugins,
  getAllSolutionPluginsV2,
  getGlobalSolutionsV3,
} from "../SolutionPluginContainer";
import { getProjectSettingsPath, newSolutionContext } from "./projectSettingsLoader";
/**
 * This middleware will help to collect input from question flow
 */
export const QuestionModelMW: Middleware = async (ctx: CoreHookContext, next: NextFunction) => {
  const inputs: Inputs = ctx.arguments[ctx.arguments.length - 1];
  const method = ctx.method;
  const core = ctx.self as FxCore;

  let getQuestionRes: Result<QTreeNode | undefined, FxError> = ok(undefined);
  if (method === "createProjectV2") {
    getQuestionRes = await core._getQuestionsForCreateProjectV2(inputs);
  } else if (method === "createProjectV3") {
    getQuestionRes = await core._getQuestionsForCreateProjectV3(inputs);
  } else if (method === "migrateV1Project") {
    const res = await TOOLS?.ui.showMessage(
      "warn",
      "We will update your project to make it compatible with the latest Teams Toolkit. We recommend to use git for better tracking file changes before migration. Your original project files will be archived to the .archive folder. You can refer to .archive.log which provides detailed information about the archive process.",
      true,
      "OK"
    );
    const answer = res?.isOk() ? res.value : undefined;
    if (!answer || answer != "OK") {
      TOOLS?.logProvider.info(`[core] V1 project migration was canceled.`);
      ctx.result = ok(null);
      return;
    }
    getQuestionRes = await core._getQuestionsForMigrateV1Project(inputs);
  } else if (method === "init" || method === "_init") {
    getQuestionRes = await core._getQuestionsForInit(inputs);
  } else if (
<<<<<<< HEAD
    ["addFeature", "provisionResourcesV3", "deployArtifactsV3", "publishApplicationV3"].includes(
      method || ""
    )
=======
    [
      "addFeature",
      "provisionResourcesV3",
      "deployArtifactsV3",
      "publishApplicationV3",
      "executeUserTaskV3",
    ].includes(method || "")
>>>>>>> abe8a1a1
  ) {
    const solutionV3 = ctx.solutionV3;
    const contextV2 = ctx.contextV2;
    if (solutionV3 && contextV2) {
      if (method === "addFeature") {
        getQuestionRes = await core._getQuestionsForAddFeature(
          inputs as v2.InputsWithProjectPath,
          solutionV3,
          contextV2
        );
      } else if (method === "provisionResourcesV3") {
        getQuestionRes = await core._getQuestionsForProvision(
          inputs as v2.InputsWithProjectPath,
          solutionV3,
          contextV2,
          ctx.envInfoV3 as v2.DeepReadonly<v3.EnvInfoV3>
        );
      } else if (method === "deployArtifactsV3") {
        getQuestionRes = await core._getQuestionsForDeploy(
          inputs as v2.InputsWithProjectPath,
          solutionV3,
          contextV2,
          ctx.envInfoV3 as v2.DeepReadonly<v3.EnvInfoV3>
        );
      } else if (method === "publishApplicationV3") {
        getQuestionRes = await core._getQuestionsForPublish(
          inputs as v2.InputsWithProjectPath,
          solutionV3,
          contextV2,
          ctx.envInfoV3 as v2.DeepReadonly<v3.EnvInfoV3>
<<<<<<< HEAD
=======
        );
      } else if (method === "executeUserTaskV3") {
        const func = ctx.arguments[0] as Func;
        getQuestionRes = await core._getQuestionsForUserTaskV3(
          func,
          inputs,
          solutionV3,
          contextV2,
          ctx.envInfoV3 as v2.DeepReadonly<v3.EnvInfoV3>
>>>>>>> abe8a1a1
        );
      }
    }
  } else {
    if (ctx.solutionV2 && ctx.contextV2) {
      const solution = ctx.solutionV2;
      const context = ctx.contextV2;
      if (solution && context) {
        if (method === "provisionResources" || method === "provisionResourcesV2") {
          getQuestionRes = await core._getQuestions(
            context,
            solution,
            Stage.provision,
            inputs,
            ctx.envInfoV2
          );
        } else if (method === "localDebug" || method === "localDebugV2") {
          getQuestionRes = await core._getQuestions(
            context,
            solution,
            Stage.debug,
            inputs,
            ctx.envInfoV2
          );
        } else if (method === "deployArtifacts" || method === "deployArtifactsV2") {
          getQuestionRes = await core._getQuestions(
            context,
            solution,
            Stage.deploy,
            inputs,
            ctx.envInfoV2
          );
        } else if (method === "publishApplication" || method === "publishApplicationV2") {
          getQuestionRes = await core._getQuestions(
            context,
            solution,
            Stage.publish,
            inputs,
            ctx.envInfoV2
          );
        } else if (method === "executeUserTaskV2") {
          const func = ctx.arguments[0] as Func;
          getQuestionRes = await core._getQuestionsForUserTask(
            context,
            solution,
            func,
            inputs,
            ctx.envInfoV2
          );
        } else if (method === "grantPermission") {
          getQuestionRes = await core._getQuestions(
            context,
            solution,
            Stage.grantPermission,
            inputs,
            ctx.envInfoV2
          );
        }
      }
    }
  }

  if (getQuestionRes.isErr()) {
    TOOLS?.logProvider.error(
      `[core] failed to get questions for ${method}: ${getQuestionRes.error.message}`
    );
    ctx.result = err(getQuestionRes.error);
    return;
  }

  TOOLS?.logProvider.debug(`[core] success to get questions for ${method}`);

  const node = getQuestionRes.value;
  if (node) {
    const res = await traverse(node, inputs, TOOLS.ui, TOOLS.telemetryReporter);
    if (res.isErr()) {
      TOOLS?.logProvider.debug(`[core] failed to run question model for ${method}`);
      ctx.result = err(res.error);
      return;
    }
    const desensitized = desensitize(node, inputs);
    TOOLS?.logProvider.info(
      `[core] success to run question model for ${method}, answers:${JSON.stringify(desensitized)}`
    );
  }
  await next();
};

export function desensitize(node: QTreeNode, input: Inputs): Inputs {
  const copy = deepCopy(input);
  const names = new Set<string>();
  traverseToCollectPasswordNodes(node, names);
  for (const name of names) {
    copy[name] = "******";
  }
  return copy;
}

export function traverseToCollectPasswordNodes(node: QTreeNode, names: Set<string>): void {
  if (node.data.type === "text" && node.data.password === true) {
    names.add(node.data.name);
  }
  for (const child of node.children || []) {
    traverseToCollectPasswordNodes(child, names);
  }
}

//////V3 questions
export async function getQuestionsForAddFeature(
  inputs: v2.InputsWithProjectPath,
  solution: v3.ISolution,
  context: v2.Context
): Promise<Result<QTreeNode | undefined, FxError>> {
  if (solution.getQuestionsForAddFeature) {
    const res = await solution.getQuestionsForAddFeature(context, inputs);
<<<<<<< HEAD
=======
    return res;
  }
  return ok(undefined);
}

export async function getQuestionsForUserTaskV3(
  func: Func,
  inputs: Inputs,
  solution: v3.ISolution,
  context: v2.Context,
  envInfo: v2.DeepReadonly<v3.EnvInfoV3>
): Promise<Result<QTreeNode | undefined, FxError>> {
  if (solution.getQuestionsForUserTask) {
    const res = await solution.getQuestionsForUserTask(
      context,
      inputs,
      func,
      envInfo,
      TOOLS.tokenProvider
    );
>>>>>>> abe8a1a1
    return res;
  }
  return ok(undefined);
}

export async function getQuestionsForProvision(
  inputs: v2.InputsWithProjectPath,
  solution: v3.ISolution,
  context: v2.Context,
  envInfo: v2.DeepReadonly<v3.EnvInfoV3>
): Promise<Result<QTreeNode | undefined, FxError>> {
  if (solution.getQuestionsForProvision) {
    const res = await solution.getQuestionsForProvision(
      context,
      inputs,
      envInfo,
      TOOLS.tokenProvider
    );
    return res;
  }
  return ok(undefined);
}

export async function getQuestionsForDeploy(
  inputs: v2.InputsWithProjectPath,
  solution: v3.ISolution,
  context: v2.Context,
  envInfo: v2.DeepReadonly<v3.EnvInfoV3>
): Promise<Result<QTreeNode | undefined, FxError>> {
  if (solution.getQuestionsForDeploy) {
    const res = await solution.getQuestionsForDeploy(context, inputs, envInfo, TOOLS.tokenProvider);
    return res;
  }
  return ok(undefined);
}

export async function getQuestionsForPublish(
  inputs: v2.InputsWithProjectPath,
  solution: v3.ISolution,
  context: v2.Context,
  envInfo: v2.DeepReadonly<v3.EnvInfoV3>
): Promise<Result<QTreeNode | undefined, FxError>> {
  if (solution.getQuestionsForPublish) {
    const res = await solution.getQuestionsForPublish(
      context,
      inputs,
      envInfo,
      TOOLS.tokenProvider.appStudioToken
    );
    return res;
  }
  return ok(undefined);
}

export async function getQuestionsForInit(
  inputs: Inputs
): Promise<Result<QTreeNode | undefined, FxError>> {
  if (inputs.projectPath) {
    const projectSettingsPath = getProjectSettingsPath(inputs.projectPath);
    if (await fs.pathExists(projectSettingsPath)) {
      const res = await TOOLS.ui.showMessage(
        "warn",
        "projectSettings.json already exists, 'init' operation will replace it, please confirm!",
        true,
        "Confirm"
      );
      if (!(res.isOk() && res.value === "Confirm")) {
        return err(UserCancelError);
      }
    }
  }
  const node = new QTreeNode({ type: "group" });
  const globalSolutions = getGlobalSolutionsV3();
  const capQuestion = createCapabilityQuestion();
  const capNode = new QTreeNode(capQuestion);
  node.addChild(capNode);
  const context = createV2Context(newProjectSettings());
  for (const solution of globalSolutions) {
    if (solution.getQuestionsForInit) {
      const res = await solution.getQuestionsForInit(context, inputs);
      if (res.isErr()) return res;
      if (res.value) {
        const solutionNode = res.value as QTreeNode;
        if (solutionNode.data) capNode.addChild(solutionNode);
      }
    }
  }
  node.addChild(new QTreeNode(QuestionAppName));
  return ok(node.trim());
}

export async function getQuestionsForCreateProjectV3(
  inputs: Inputs
): Promise<Result<QTreeNode | undefined, FxError>> {
  const node = new QTreeNode(getCreateNewOrFromSampleQuestion(inputs.platform));
  // create new
  const createNew = new QTreeNode({ type: "group" });
  node.addChild(createNew);
  createNew.condition = { equals: ScratchOptionYes.id };

  // capabilities
  const capQuestion = createCapabilityQuestion();
  const capNode = new QTreeNode(capQuestion);
  createNew.addChild(capNode);
  const globalSolutions = getGlobalSolutionsV3();
  const context = createV2Context(newProjectSettings());
  for (const solution of globalSolutions) {
    if (solution.getQuestionsForInit) {
      const res = await solution.getQuestionsForInit(context, inputs);
      if (res.isErr()) return res;
      if (res.value) {
        const solutionNode = res.value as QTreeNode;
        if (solutionNode.data) capNode.addChild(solutionNode);
      }
    }
  }
  // Language
  const programmingLanguage = new QTreeNode(ProgrammingLanguageQuestion);
  programmingLanguage.condition = { minItems: 1 };
  createNew.addChild(programmingLanguage);

  // only CLI need folder input
  if (inputs.platform === Platform.CLI) {
    createNew.addChild(new QTreeNode(QuestionRootFolder));
  }
  createNew.addChild(new QTreeNode(QuestionAppName));

  // create from sample
  const sampleNode = new QTreeNode(SampleSelect);
  node.addChild(sampleNode);
  sampleNode.condition = { equals: ScratchOptionNo.id };
  if (inputs.platform !== Platform.VSCode) {
    sampleNode.addChild(new QTreeNode(QuestionRootFolder));
  }
  return ok(node.trim());
}

//////V2 questions
export async function getQuestionsForCreateProjectV2(
  inputs: Inputs
): Promise<Result<QTreeNode | undefined, FxError>> {
  const node = new QTreeNode(getCreateNewOrFromSampleQuestion(inputs.platform));
  // create new
  const createNew = new QTreeNode({ type: "group" });
  node.addChild(createNew);
  createNew.condition = { equals: ScratchOptionYes.id };

  // capabilities
  const capQuestion = createCapabilityQuestion();
  const capNode = new QTreeNode(capQuestion);
  createNew.addChild(capNode);

  const globalSolutions: v2.SolutionPlugin[] = await getAllSolutionPluginsV2();
  const context = createV2Context(newProjectSettings());
  for (const solutionPlugin of globalSolutions) {
    let res: Result<QTreeNode | QTreeNode[] | undefined, FxError> = ok(undefined);
    const v2plugin = solutionPlugin as v2.SolutionPlugin;
    res = v2plugin.getQuestionsForScaffolding
      ? await v2plugin.getQuestionsForScaffolding(context as v2.Context, inputs)
      : ok(undefined);
    if (res.isErr()) return err(new SystemError(res.error, CoreSource, "QuestionModelFail"));
    if (res.value) {
      const solutionNode = Array.isArray(res.value)
        ? (res.value as QTreeNode[])
        : [res.value as QTreeNode];
      for (const node of solutionNode) {
        if (node.data) capNode.addChild(node);
      }
    }
  }

  // Language
  const programmingLanguage = new QTreeNode(ProgrammingLanguageQuestion);
  programmingLanguage.condition = { minItems: 1 };
  createNew.addChild(programmingLanguage);

  // only CLI need folder input
  if (CLIPlatforms.includes(inputs.platform)) {
    createNew.addChild(new QTreeNode(QuestionRootFolder));
  }
  createNew.addChild(new QTreeNode(QuestionAppName));

  // create from sample
  const sampleNode = new QTreeNode(SampleSelect);
  node.addChild(sampleNode);
  sampleNode.condition = { equals: ScratchOptionNo.id };
  if (inputs.platform !== Platform.VSCode) {
    sampleNode.addChild(new QTreeNode(QuestionRootFolder));
  }
  return ok(node.trim());
}

export async function getQuestionsForUserTaskV2(
  ctx: SolutionContext | v2.Context,
  solution: Solution | v2.SolutionPlugin,
  func: FunctionRouter,
  inputs: Inputs,
  envInfo?: v2.EnvInfoV2
): Promise<Result<QTreeNode | undefined, FxError>> {
  const namespace = func.namespace;
  const array = namespace ? namespace.split("/") : [];
  if (namespace && "" !== namespace && array.length > 0) {
    let res: Result<QTreeNode | undefined, FxError> = ok(undefined);
    const solutionV2 = solution as v2.SolutionPlugin;
    if (solutionV2.getQuestionsForUserTask) {
      res = await solutionV2.getQuestionsForUserTask(
        ctx as v2.Context,
        inputs,
        func,
        envInfo!,
        TOOLS.tokenProvider
      );
    }
    if (res.isOk()) {
      if (res.value) {
        const node = res.value.trim();
        return ok(node);
      }
    }
    return res;
  }
  return err(FunctionRouterError(func));
}

export async function getQuestionsV2(
  ctx: SolutionContext | v2.Context,
  solution: Solution | v2.SolutionPlugin,
  stage: Stage,
  inputs: Inputs,
  envInfo?: v2.EnvInfoV2
): Promise<Result<QTreeNode | undefined, FxError>> {
  if (stage !== Stage.create) {
    let res: Result<QTreeNode | undefined, FxError> = ok(undefined);
    const solutionV2 = solution as v2.SolutionPlugin;
    if (solutionV2.getQuestions) {
      inputs.stage = stage;
      res = await solutionV2.getQuestions(ctx as v2.Context, inputs, envInfo!, TOOLS.tokenProvider);
    }
    if (res.isErr()) return res;
    if (res.value) {
      const node = res.value as QTreeNode;
      if (node.data) {
        return ok(node.trim());
      }
    }
  }
  return ok(undefined);
}

export async function getQuestionsForMigrateV1Project(
  inputs: Inputs
): Promise<Result<QTreeNode | undefined, FxError>> {
  const node = new QTreeNode({ type: "group" });
  const globalSolutions: Solution[] = await getAllSolutionPlugins();
  const solutionContext = await newSolutionContext(TOOLS, inputs);

  for (const v of globalSolutions) {
    if (v.getQuestions) {
      const res = await v.getQuestions(Stage.migrateV1, solutionContext);
      if (res.isErr()) return res;
      if (res.value) {
        const solutionNode = res.value as QTreeNode;
        solutionNode.condition = { equals: v.name };
        if (solutionNode.data) node.addChild(solutionNode);
      }
    }
  }

  const defaultAppNameFunc = new QTreeNode(DefaultAppNameFunc);
  node.addChild(defaultAppNameFunc);

  const appNameQuestion = new QTreeNode(QuestionV1AppName);
  appNameQuestion.condition = {
    validFunc: (input: any) => (!input ? undefined : "App name is auto generated."),
  };
  defaultAppNameFunc.addChild(appNameQuestion);
  return ok(node.trim());
}<|MERGE_RESOLUTION|>--- conflicted
+++ resolved
@@ -74,11 +74,6 @@
   } else if (method === "init" || method === "_init") {
     getQuestionRes = await core._getQuestionsForInit(inputs);
   } else if (
-<<<<<<< HEAD
-    ["addFeature", "provisionResourcesV3", "deployArtifactsV3", "publishApplicationV3"].includes(
-      method || ""
-    )
-=======
     [
       "addFeature",
       "provisionResourcesV3",
@@ -86,7 +81,6 @@
       "publishApplicationV3",
       "executeUserTaskV3",
     ].includes(method || "")
->>>>>>> abe8a1a1
   ) {
     const solutionV3 = ctx.solutionV3;
     const contextV2 = ctx.contextV2;
@@ -117,8 +111,6 @@
           solutionV3,
           contextV2,
           ctx.envInfoV3 as v2.DeepReadonly<v3.EnvInfoV3>
-<<<<<<< HEAD
-=======
         );
       } else if (method === "executeUserTaskV3") {
         const func = ctx.arguments[0] as Func;
@@ -128,7 +120,6 @@
           solutionV3,
           contextV2,
           ctx.envInfoV3 as v2.DeepReadonly<v3.EnvInfoV3>
->>>>>>> abe8a1a1
         );
       }
     }
@@ -244,8 +235,6 @@
 ): Promise<Result<QTreeNode | undefined, FxError>> {
   if (solution.getQuestionsForAddFeature) {
     const res = await solution.getQuestionsForAddFeature(context, inputs);
-<<<<<<< HEAD
-=======
     return res;
   }
   return ok(undefined);
@@ -266,7 +255,6 @@
       envInfo,
       TOOLS.tokenProvider
     );
->>>>>>> abe8a1a1
     return res;
   }
   return ok(undefined);
