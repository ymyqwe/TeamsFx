--- conflicted
+++ resolved
@@ -13,7 +13,6 @@
   QTreeNode,
   Result,
   Stage,
-<<<<<<< HEAD
   TeamsAppManifest,
   DialogMsg,
   DialogType,
@@ -22,10 +21,6 @@
   SystemError,
   UserError,
   ProjectSettings,
-=======
-  SystemError,
-  UserError,
->>>>>>> 563ff749
   Colors,
 } from "@microsoft/teamsfx-api";
 import { AppStudioPluginImpl } from "./plugin";
