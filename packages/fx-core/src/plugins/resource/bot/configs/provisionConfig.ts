// Copyright (c) Microsoft Corporation.
// Licensed under the MIT license.
import { ConfigValue, PluginContext } from "@microsoft/teamsfx-api";

import * as utils from "../utils/common";
import {
  PluginSolution,
  PluginBot,
  PluginSql,
  PluginIdentity,
  PluginFunction,
  CommonStrings,
} from "../resources/strings";
import { ConfigKeys, WebAppConstants } from "../constants";
import { ConfigValidationError } from "../errors";

export class ProvisionConfig {
  public subscriptionId?: string;
  public resourceGroup?: string;
  public location?: string;
  public appServicePlan?: string;
  public botChannelRegName?: string;
  public siteName?: string;
  public skuName?: string;
  public siteEndpoint?: string;
  public redirectUri?: string; // it's going to be useless, mark.
  public graphToken?: string;
  // Configs from SQL and Function.
  public sqlEndpoint?: string;
  public sqlDatabaseName?: string;
  public identityId?: string;
  public identityName?: string;
  public sqlUserName?: string;
  public sqlPassword?: string;
  public functionEndpoint?: string;

  public async restoreConfigFromContext(context: PluginContext): Promise<void> {
<<<<<<< HEAD
    this.subscriptionId = context.configOfOtherPlugins
      .get(PluginSolution.PLUGIN_NAME)
      ?.get(PluginSolution.SUBSCRIPTION_ID) as string;
=======
    const subscriptionInfo = await context.azureAccountProvider?.getSelectedSubscription();
    if (subscriptionInfo) {
      this.subscriptionId = subscriptionInfo.subscriptionId;
    }
>>>>>>> 3d6ca4cd

    this.resourceGroup = context.configOfOtherPlugins
      .get(PluginSolution.PLUGIN_NAME)
      ?.get(PluginSolution.RESOURCE_GROUP_NAME) as string;

    this.location = context.configOfOtherPlugins
      .get(PluginSolution.PLUGIN_NAME)
      ?.get(PluginSolution.LOCATION) as string;

    this.sqlEndpoint = context.configOfOtherPlugins
      .get(PluginSql.PLUGIN_NAME)
      ?.get(PluginSql.SQL_ENDPOINT) as string;

    this.sqlDatabaseName = context.configOfOtherPlugins
      .get(PluginSql.PLUGIN_NAME)
      ?.get(PluginSql.SQL_DATABASE_NAME) as string;

    this.sqlUserName = context.configOfOtherPlugins
      .get(PluginSql.PLUGIN_NAME)
      ?.get(PluginSql.SQL_USERNAME) as string;

    this.sqlPassword = context.configOfOtherPlugins
      .get(PluginSql.PLUGIN_NAME)
      ?.get(PluginSql.SQL_PASSWORD) as string;

    this.identityId = context.configOfOtherPlugins
      .get(PluginIdentity.PLUGIN_NAME)
      ?.get(PluginIdentity.IDENTITY_ID) as string;

    this.identityName = context.configOfOtherPlugins
      .get(PluginIdentity.PLUGIN_NAME)
      ?.get(PluginIdentity.IDENTITY_NAME) as string;

    this.functionEndpoint = context.configOfOtherPlugins
      .get(PluginFunction.PLUGIN_NAME)
      ?.get(PluginFunction.ENDPOINT) as string;

    this.appServicePlan = context.config.get(PluginBot.APP_SERVICE_PLAN) as string;
    this.siteName = context.config.get(PluginBot.SITE_NAME) as string;

    const skuNameValue: ConfigValue = context.config.get(PluginBot.SKU_NAME);
    if (skuNameValue) {
      this.skuName = skuNameValue as string;
    } else {
      this.skuName = WebAppConstants.APP_SERVICE_PLAN_DEFAULT_SKU_NAME;
    }

    const siteEndpointValue: ConfigValue = context.config.get(PluginBot.SITE_ENDPOINT);
    this.siteEndpoint = siteEndpointValue as string;
    this.redirectUri = siteEndpointValue ? `${siteEndpointValue}${CommonStrings.AUTH_REDIRECT_URI_SUFFIX}` : undefined;

    this.botChannelRegName = context.config.get(PluginBot.BOT_CHANNEL_REGISTRATION) as string;

    this.validateRestoredConfig();
  }

  public saveConfigIntoContext(context: PluginContext): void {
    utils.checkAndSaveConfig(context, PluginBot.APP_SERVICE_PLAN, this.appServicePlan);
    utils.checkAndSaveConfig(context, PluginBot.BOT_CHANNEL_REGISTRATION, this.botChannelRegName);
    utils.checkAndSaveConfig(context, PluginBot.SITE_NAME, this.siteName);
    utils.checkAndSaveConfig(context, PluginBot.SITE_ENDPOINT, this.siteEndpoint);
    utils.checkAndSaveConfig(context, PluginBot.REDIRECT_URI, this.redirectUri);
    utils.checkAndSaveConfig(context, PluginBot.SKU_NAME, this.skuName);
  }

  private validateRestoredConfig(): void {
    if (this.siteName && !utils.isValidWebAppSiteName(this.siteName)) {
      throw new ConfigValidationError(ConfigKeys.SITE_NAME, this.siteName);
    }

    if (this.siteEndpoint && !utils.isDomainValidForAzureWebApp(this.siteEndpoint)) {
      throw new ConfigValidationError(ConfigKeys.SITE_ENDPOINT, this.siteEndpoint);
    }

    if (this.appServicePlan && !utils.isValidAppServicePlanName(this.appServicePlan)) {
      throw new ConfigValidationError(ConfigKeys.APP_SERVICE_PLAN, this.appServicePlan);
    }

    if (this.botChannelRegName && !utils.isValidBotChannelRegName(this.botChannelRegName)) {
      throw new ConfigValidationError(ConfigKeys.BOT_CHANNEL_REG_NAME, this.botChannelRegName);
    }
  }
}<|MERGE_RESOLUTION|>--- conflicted
+++ resolved
@@ -35,16 +35,9 @@
   public functionEndpoint?: string;
 
   public async restoreConfigFromContext(context: PluginContext): Promise<void> {
-<<<<<<< HEAD
-    this.subscriptionId = context.configOfOtherPlugins
-      .get(PluginSolution.PLUGIN_NAME)
-      ?.get(PluginSolution.SUBSCRIPTION_ID) as string;
-=======
-    const subscriptionInfo = await context.azureAccountProvider?.getSelectedSubscription();
-    if (subscriptionInfo) {
-      this.subscriptionId = subscriptionInfo.subscriptionId;
-    }
->>>>>>> 3d6ca4cd
+    this.subscriptionId = (
+      await context.azureAccountProvider?.getSelectedSubscription()
+    )?.subscriptionId;
 
     this.resourceGroup = context.configOfOtherPlugins
       .get(PluginSolution.PLUGIN_NAME)
@@ -94,7 +87,9 @@
 
     const siteEndpointValue: ConfigValue = context.config.get(PluginBot.SITE_ENDPOINT);
     this.siteEndpoint = siteEndpointValue as string;
-    this.redirectUri = siteEndpointValue ? `${siteEndpointValue}${CommonStrings.AUTH_REDIRECT_URI_SUFFIX}` : undefined;
+    this.redirectUri = siteEndpointValue
+      ? `${siteEndpointValue}${CommonStrings.AUTH_REDIRECT_URI_SUFFIX}`
+      : undefined;
 
     this.botChannelRegName = context.config.get(PluginBot.BOT_CHANNEL_REGISTRATION) as string;
 
