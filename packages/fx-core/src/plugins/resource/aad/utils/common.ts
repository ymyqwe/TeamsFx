// Copyright (c) Microsoft Corporation.
// Licensed under the MIT license.

import {
  EnvConfig,
  GraphTokenProvider,
  LogProvider,
  PluginContext,
  v2,
  v3,
} from "@microsoft/teamsfx-api";
import { BuiltInResourcePluginNames } from "../../../solution/fx-solution/v3/constants";
import { ConfigFilePath, ConfigKeys, Constants, Messages } from "../constants";
import { GetSkipAppConfigError } from "../errors";
import { IAADDefinition } from "../interfaces/IAADDefinition";
import { ResultFactory } from "../results";
import { ConfigUtils } from "./configs";
import { TelemetryUtils } from "./telemetry";

export class Utils {
  public static addLogAndTelemetryWithLocalDebug(
    logProvider: LogProvider | undefined,
    message: Messages,
    messageLocal: Messages,
    isLocalDebug = false,
    properties?: { [key: string]: string }
  ): void {
    if (!isLocalDebug) {
      logProvider?.info(message.log);
      TelemetryUtils.sendSuccessEvent(message.telemetry, properties);
    } else {
      logProvider?.info(messageLocal.log);
      TelemetryUtils.sendSuccessEvent(messageLocal.telemetry, properties);
    }
  }

  public static addLogAndTelemetry(logProvider: LogProvider | undefined, message: Messages): void {
    logProvider?.info(message.log);
    TelemetryUtils.sendSuccessEvent(message.telemetry);
  }

  public static addLocalDebugPrefix(isLocalDebug: boolean, key: string): string {
    return isLocalDebug ? Constants.localDebugPrefix + key : key;
  }

  public static getPermissionErrorMessage(
    message: string,
    isGrantPermission = false,
    objectId?: string
  ): string {
    return isGrantPermission
      ? `${Constants.permissions.name}: ${objectId}. Error: ${message}`
      : message;
  }

  public static getConfigFileName(envName?: string): string {
    if (!envName) {
      return ConfigFilePath.LocalSettings;
    } else {
      return ConfigFilePath.State(envName);
    }
  }

  public static getInputFileName(envName: string): string {
    return ConfigFilePath.Input(envName);
  }

  public static async getCurrentTenantId(graphTokenProvider?: GraphTokenProvider): Promise<string> {
    const tokenObject = await graphTokenProvider?.getJsonObject();
    const tenantId: string = (tokenObject as any)?.tid;
    return tenantId;
  }

  public static skipCreateAadForProvision(envInfo: v3.EnvInfoV3): boolean {
    const envConfig: EnvConfig = envInfo.config as EnvConfig;
<<<<<<< HEAD
    const envState: v3.AADApp = envInfo.state[BuiltInResourcePluginNames.aad] as AADApp;
=======
    const envState: v3.AADApp = envInfo.state[BuiltInResourcePluginNames.aad] as v3.AADApp;
>>>>>>> feba89ef
    const objectId = envConfig.auth?.objectId ? envConfig.auth.objectId : envState.objectId;
    const clientId = envConfig.auth?.clientId ? envConfig.auth.clientId : envState.clientId;
    const clientSecret = envConfig.auth?.clientSecret
      ? envConfig.auth.clientSecret
      : envState.clientSecret;
    const oauth2PermissionScopeId = envConfig.auth?.accessAsUserScopeId
      ? envConfig.auth.accessAsUserScopeId
      : envState.oauth2PermissionScopeId;
    if (objectId && clientId && oauth2PermissionScopeId && clientSecret) {
      envState.objectId = objectId;
      envState.clientId = clientId;
      envState.clientSecret = clientSecret;
      envState.oauth2PermissionScopeId = oauth2PermissionScopeId;
      return true;
    } else if (objectId || clientId || oauth2PermissionScopeId || clientSecret) {
      throw ResultFactory.UserError(
        GetSkipAppConfigError.name,
        GetSkipAppConfigError.message(Utils.getInputFileName(envInfo.envName))
      );
    } else {
      return false;
    }
  }
  public static skipCreateAadForLocalProvision(localSettings: v2.LocalSettings): boolean {
    const objectId = localSettings.auth?.objectId;
    const clientId = localSettings.auth?.clientId;
    const clientSecret = localSettings.auth?.clientSecret;
    const oauth2PermissionScopeId = localSettings.auth?.accessAsUserScopeId;
    if (objectId && clientId && oauth2PermissionScopeId && clientSecret) {
      return true;
    } else if (objectId || clientId || oauth2PermissionScopeId || clientSecret) {
      throw ResultFactory.UserError(
        GetSkipAppConfigError.name,
        GetSkipAppConfigError.message(ConfigFilePath.LocalSettings)
      );
    } else {
      return false;
    }
  }
  public static skipAADProvision(ctx: PluginContext, isLocalDebug = false): boolean {
    const objectId = isLocalDebug
      ? ConfigUtils.getAadConfig(ctx, ConfigKeys.objectId, true)
      : ctx.envInfo.config.auth?.objectId;
    const clientId = isLocalDebug
      ? ConfigUtils.getAadConfig(ctx, ConfigKeys.clientId, true)
      : ctx.envInfo.config.auth?.clientId;
    const oauth2PermissionScopeId = isLocalDebug
      ? ConfigUtils.getAadConfig(ctx, ConfigKeys.oauth2PermissionScopeId, true)
      : ctx.envInfo.config.auth?.accessAsUserScopeId;
    const clientSecret = isLocalDebug
      ? ConfigUtils.getAadConfig(ctx, ConfigKeys.clientSecret, true)
      : ctx.envInfo.config.auth?.clientSecret;

    if (objectId && clientId && oauth2PermissionScopeId && clientSecret) {
      if (!isLocalDebug) {
        ConfigUtils.checkAndSaveConfig(ctx, ConfigKeys.objectId, objectId as string);
        ConfigUtils.checkAndSaveConfig(ctx, ConfigKeys.clientId, clientId as string);
        ConfigUtils.checkAndSaveConfig(ctx, ConfigKeys.clientSecret, clientSecret as string);
        ConfigUtils.checkAndSaveConfig(
          ctx,
          ConfigKeys.oauth2PermissionScopeId,
          oauth2PermissionScopeId as string
        );
      }
      return true;
    } else if (objectId || clientId || oauth2PermissionScopeId || clientSecret) {
      throw ResultFactory.UserError(
        GetSkipAppConfigError.name,
        GetSkipAppConfigError.message(Utils.getInputFileName(ctx.envInfo.envName))
      );
    } else {
      return false;
    }
  }

  public static parseRedirectUriMessage(redirectUris: IAADDefinition): string {
    let message = "";
    if (redirectUris.web && redirectUris.web.redirectUris) {
      message += `Platform: Web, RedirectUri: ${redirectUris.web.redirectUris.join(",")}; `;
    }

    if (redirectUris.spa && redirectUris.spa.redirectUris) {
      message += `Platform: Single Page Application, RedirectUri: ${redirectUris.spa.redirectUris.join(
        ","
      )}; `;
    }

    return message;
  }
}<|MERGE_RESOLUTION|>--- conflicted
+++ resolved
@@ -73,11 +73,7 @@
 
   public static skipCreateAadForProvision(envInfo: v3.EnvInfoV3): boolean {
     const envConfig: EnvConfig = envInfo.config as EnvConfig;
-<<<<<<< HEAD
-    const envState: v3.AADApp = envInfo.state[BuiltInResourcePluginNames.aad] as AADApp;
-=======
     const envState: v3.AADApp = envInfo.state[BuiltInResourcePluginNames.aad] as v3.AADApp;
->>>>>>> feba89ef
     const objectId = envConfig.auth?.objectId ? envConfig.auth.objectId : envState.objectId;
     const clientId = envConfig.auth?.clientId ? envConfig.auth.clientId : envState.clientId;
     const clientSecret = envConfig.auth?.clientSecret
