// Copyright (c) Microsoft Corporation.
// Licensed under the MIT license.

import {
  EnvConfig,
  GraphTokenProvider,
  LogProvider,
  PluginContext,
  v2,
  v3,
} from "@microsoft/teamsfx-api";
import { BuiltInResourcePluginNames } from "../../../solution/fx-solution/v3/constants";
import { ConfigFilePath, ConfigKeys, Constants, Messages } from "../constants";
import { GetSkipAppConfigError } from "../errors";
import { IAADDefinition } from "../interfaces/IAADDefinition";
import { ResultFactory } from "../results";
import { ConfigUtils } from "./configs";
import { TelemetryUtils } from "./telemetry";

export class Utils {
  public static addLogAndTelemetryWithLocalDebug(
    logProvider: LogProvider | undefined,
    message: Messages,
    messageLocal: Messages,
    isLocalDebug = false,
    properties?: { [key: string]: string }
  ): void {
    if (!isLocalDebug) {
      logProvider?.info(message.log);
      TelemetryUtils.sendSuccessEvent(message.telemetry, properties);
    } else {
      logProvider?.info(messageLocal.log);
      TelemetryUtils.sendSuccessEvent(messageLocal.telemetry, properties);
    }
  }

  public static addLogAndTelemetry(logProvider: LogProvider | undefined, message: Messages): void {
    logProvider?.info(message.log);
    TelemetryUtils.sendSuccessEvent(message.telemetry);
  }

  public static addLocalDebugPrefix(isLocalDebug: boolean, key: string): string {
    return isLocalDebug ? Constants.localDebugPrefix + key : key;
  }

  public static getPermissionErrorMessage(
    message: string,
    isGrantPermission = false,
    objectId?: string
  ): string {
    return isGrantPermission
      ? `${Constants.permissions.name}: ${objectId}. Error: ${message}`
      : message;
  }

  public static getConfigFileName(envName?: string): string {
    if (!envName) {
      return ConfigFilePath.LocalSettings;
    } else {
      return ConfigFilePath.State(envName);
    }
  }

  public static getInputFileName(envName: string): string {
    return ConfigFilePath.Input(envName);
  }

  public static async getCurrentTenantId(graphTokenProvider?: GraphTokenProvider): Promise<string> {
    const tokenObject = await graphTokenProvider?.getJsonObject();
    const tenantId: string = (tokenObject as any)?.tid;
    return tenantId;
  }

  public static skipCreateAadForProvision(envInfo: v3.EnvInfoV3): boolean {
    const envConfig: EnvConfig = envInfo.config as EnvConfig;
    const envState: v3.AADApp = envInfo.state[BuiltInResourcePluginNames.aad] as v3.AADApp;
<<<<<<< HEAD
    const objectId = envConfig.auth?.objectId ? envConfig.auth.objectId : envState.objectId;
    const clientId = envConfig.auth?.clientId ? envConfig.auth.clientId : envState.clientId;
    const clientSecret = envConfig.auth?.clientSecret
      ? envConfig.auth.clientSecret
      : envState.clientSecret;
    const oauth2PermissionScopeId = envConfig.auth?.accessAsUserScopeId
      ? envConfig.auth.accessAsUserScopeId
      : envState.oauth2PermissionScopeId;
=======
    const objectId = envConfig.auth?.objectId;
    const clientId = envConfig.auth?.clientId;
    const clientSecret = envConfig.auth?.clientSecret;
    const oauth2PermissionScopeId = envConfig.auth?.accessAsUserScopeId;
>>>>>>> fe73d2f2
    if (objectId && clientId && oauth2PermissionScopeId && clientSecret) {
      envState.objectId = objectId;
      envState.clientId = clientId;
      envState.clientSecret = clientSecret;
      envState.oauth2PermissionScopeId = oauth2PermissionScopeId;
      return true;
    } else if (objectId || clientId || oauth2PermissionScopeId || clientSecret) {
      throw ResultFactory.UserError(
        GetSkipAppConfigError.name,
        GetSkipAppConfigError.message(Utils.getInputFileName(envInfo.envName))
      );
    } else {
      return false;
    }
  }
  public static skipCreateAadForLocalProvision(localSettings: v2.LocalSettings): boolean {
    const objectId = localSettings.auth?.objectId;
    const clientId = localSettings.auth?.clientId;
    const clientSecret = localSettings.auth?.clientSecret;
    const oauth2PermissionScopeId = localSettings.auth?.oauth2PermissionScopeId;
    if (objectId && clientId && oauth2PermissionScopeId && clientSecret) {
      return true;
    } else if (objectId || clientId || oauth2PermissionScopeId || clientSecret) {
      throw ResultFactory.UserError(
        GetSkipAppConfigError.name,
        GetSkipAppConfigError.message(ConfigFilePath.LocalSettings)
      );
    } else {
      return false;
    }
  }
  public static skipAADProvision(ctx: PluginContext, isLocalDebug = false): boolean {
    const objectId = isLocalDebug
      ? ConfigUtils.getAadConfig(ctx, ConfigKeys.objectId, true)
      : ctx.envInfo.config.auth?.objectId;
    const clientId = isLocalDebug
      ? ConfigUtils.getAadConfig(ctx, ConfigKeys.clientId, true)
      : ctx.envInfo.config.auth?.clientId;
    const oauth2PermissionScopeId = isLocalDebug
      ? ConfigUtils.getAadConfig(ctx, ConfigKeys.oauth2PermissionScopeId, true)
      : ctx.envInfo.config.auth?.accessAsUserScopeId;
    const clientSecret = isLocalDebug
      ? ConfigUtils.getAadConfig(ctx, ConfigKeys.clientSecret, true)
      : ctx.envInfo.config.auth?.clientSecret;

    if (objectId && clientId && oauth2PermissionScopeId && clientSecret) {
      if (!isLocalDebug) {
        ConfigUtils.checkAndSaveConfig(ctx, ConfigKeys.objectId, objectId as string);
        ConfigUtils.checkAndSaveConfig(ctx, ConfigKeys.clientId, clientId as string);
        ConfigUtils.checkAndSaveConfig(ctx, ConfigKeys.clientSecret, clientSecret as string);
        ConfigUtils.checkAndSaveConfig(
          ctx,
          ConfigKeys.oauth2PermissionScopeId,
          oauth2PermissionScopeId as string
        );
      }
      return true;
    } else if (objectId || clientId || oauth2PermissionScopeId || clientSecret) {
      throw ResultFactory.UserError(
        GetSkipAppConfigError.name,
        GetSkipAppConfigError.message(Utils.getInputFileName(ctx.envInfo.envName))
      );
    } else {
      return false;
    }
  }

  public static parseRedirectUriMessage(redirectUris: IAADDefinition): string {
    let message = "";
    if (redirectUris.web && redirectUris.web.redirectUris) {
      message += `Platform: Web, RedirectUri: ${redirectUris.web.redirectUris.join(",")}; `;
    }

    if (redirectUris.spa && redirectUris.spa.redirectUris) {
      message += `Platform: Single Page Application, RedirectUri: ${redirectUris.spa.redirectUris.join(
        ","
      )}; `;
    }

    return message;
  }
}<|MERGE_RESOLUTION|>--- conflicted
+++ resolved
@@ -74,21 +74,10 @@
   public static skipCreateAadForProvision(envInfo: v3.EnvInfoV3): boolean {
     const envConfig: EnvConfig = envInfo.config as EnvConfig;
     const envState: v3.AADApp = envInfo.state[BuiltInResourcePluginNames.aad] as v3.AADApp;
-<<<<<<< HEAD
-    const objectId = envConfig.auth?.objectId ? envConfig.auth.objectId : envState.objectId;
-    const clientId = envConfig.auth?.clientId ? envConfig.auth.clientId : envState.clientId;
-    const clientSecret = envConfig.auth?.clientSecret
-      ? envConfig.auth.clientSecret
-      : envState.clientSecret;
-    const oauth2PermissionScopeId = envConfig.auth?.accessAsUserScopeId
-      ? envConfig.auth.accessAsUserScopeId
-      : envState.oauth2PermissionScopeId;
-=======
     const objectId = envConfig.auth?.objectId;
     const clientId = envConfig.auth?.clientId;
     const clientSecret = envConfig.auth?.clientSecret;
     const oauth2PermissionScopeId = envConfig.auth?.accessAsUserScopeId;
->>>>>>> fe73d2f2
     if (objectId && clientId && oauth2PermissionScopeId && clientSecret) {
       envState.objectId = objectId;
       envState.clientId = clientId;
