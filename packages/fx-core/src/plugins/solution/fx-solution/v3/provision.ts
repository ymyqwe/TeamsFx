--- conflicted
+++ resolved
@@ -95,11 +95,7 @@
   const solutionConfigRes = await fillInAzureSolutionConfigs(
     ctx,
     inputs,
-<<<<<<< HEAD
-    envInfo as v3.TeamsFxAzureEnvInfo,
-=======
     envInfo as v3.EnvInfoV3,
->>>>>>> 007ac6a7
     tokenProvider
   );
   if (solutionConfigRes.isErr()) {
@@ -109,22 +105,14 @@
   const consentResult = await askForProvisionConsent(
     ctx,
     tokenProvider.azureAccountProvider,
-<<<<<<< HEAD
-    envInfo as v3.TeamsFxAzureEnvInfo
-=======
     envInfo as v3.EnvInfoV3
->>>>>>> 007ac6a7
   );
   if (consentResult.isErr()) {
     return err(consentResult.error);
   }
 
   // create resource group if needed
-<<<<<<< HEAD
-  const solutionConfig = (envInfo as v3.TeamsFxAzureEnvInfo).state.solution;
-=======
   const solutionConfig = envInfo.state.solution as v3.AzureSolutionConfig;
->>>>>>> 007ac6a7
   if (solutionConfig.needCreateResourceGroup) {
     const createRgRes = await createNewResourceGroup(
       tokenProvider.azureAccountProvider,
@@ -252,11 +240,7 @@
  */
 export async function checkAzureSubscription(
   ctx: v2.Context,
-<<<<<<< HEAD
-  envInfo: v3.TeamsFxAzureEnvInfo,
-=======
   envInfo: v3.EnvInfoV3,
->>>>>>> 007ac6a7
   azureAccountProvider: AzureAccountProvider
 ): Promise<Result<Void, FxError>> {
   const state = envInfo.state;
@@ -311,11 +295,7 @@
 async function fillInAzureSolutionConfigs(
   ctx: v2.Context,
   inputs: v2.InputsWithProjectPath,
-<<<<<<< HEAD
-  envInfo: v3.TeamsFxAzureEnvInfo,
-=======
   envInfo: v3.EnvInfoV3,
->>>>>>> 007ac6a7
   tokenProvider: TokenProvider
 ): Promise<Result<Void, FxError>> {
   //1. check subscriptionId
@@ -469,11 +449,7 @@
 export async function askForProvisionConsent(
   ctx: v2.Context,
   azureAccountProvider: AzureAccountProvider,
-<<<<<<< HEAD
-  envInfo: v3.TeamsFxAzureEnvInfo
-=======
   envInfo: v3.EnvInfoV3
->>>>>>> 007ac6a7
 ): Promise<Result<Void, FxError>> {
   const azureToken = await azureAccountProvider.getAccountCredentialAsync();
 
