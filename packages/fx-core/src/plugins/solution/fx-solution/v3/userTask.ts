// Copyright (c) Microsoft Corporation.
// Licensed under the MIT license.

import {
  err,
  Func,
  FxError,
  Inputs,
<<<<<<< HEAD
  NotImplementedError,
=======
  InvalidInputError,
  Json,
>>>>>>> abe8a1a1
  ok,
  Platform,
  QTreeNode,
  Result,
  TokenProvider,
  v2,
  v3,
  Void,
} from "@microsoft/teamsfx-api";
import * as util from "util";
import { getStrings } from "../../../../common/tools";
import { isVSProject } from "../../../../core";
import { SolutionTelemetryProperty } from "../constants";
import {
  AzureResourceApim,
  AzureResourceFunction,
  AzureResourceKeyVault,
  AzureResourceSQL,
  AzureSolutionQuestionNames,
  BotOptionItem,
  MessageExtensionItem,
  TabOptionItem,
} from "../question";
import { ensureSolutionSettings } from "../utils/solutionSettingsHelper";
import { getQuestionsForAddCapability, getQuestionsForAddResource } from "../v2/getQuestions";
import { addFeature } from "./addFeature";
import { BuiltInFeaturePluginNames } from "./constants";

export async function getQuestionsForUserTask(
  ctx: v2.Context,
  inputs: Inputs,
  func: Func,
  envInfo: v2.DeepReadonly<v3.EnvInfoV3>,
  tokenProvider: TokenProvider
): Promise<Result<QTreeNode | undefined, FxError>> {
  if (func.method === "addCapability") {
    return await getQuestionsForAddCapability(ctx, inputs);
  }
  if (func.method === "addResource") {
    return await getQuestionsForAddResource(ctx, inputs, func, envInfo, tokenProvider);
  }
  return ok(undefined);
}

export async function addCapability(
  ctx: v2.Context,
  inputs: Inputs,
<<<<<<< HEAD
  func: Func,
  envInfo: v3.EnvInfoV3,
  tokenProvider: TokenProvider
): Promise<Result<unknown, FxError>> {
  return err(new NotImplementedError("Solution", "executeUserTask"));
=======
  telemetryProps?: any
): Promise<Result<Void, FxError>> {
  if (!inputs.projectPath) {
    return err(new InvalidInputError("solution", "inputs.projectPath is undefined"));
  }
  ensureSolutionSettings(ctx.projectSetting);
  const capabilitiesAnswer = inputs[AzureSolutionQuestionNames.Capabilities] as string[];
  if (telemetryProps) {
    telemetryProps[SolutionTelemetryProperty.Capabilities] = capabilitiesAnswer.join(";");
  }
  const vsProject = isVSProject(ctx.projectSetting);
  if (vsProject) {
    const addFeatureInputs: v3.SolutionAddFeatureInputs = {
      ...inputs,
      projectPath: inputs.projectPath,
      feature: BuiltInFeaturePluginNames.dotnet,
    };
    const addFeatureRes = await addFeature(ctx, addFeatureInputs);
    if (addFeatureRes.isErr()) return err(addFeatureRes.error);
  } else {
    for (const capability of capabilitiesAnswer) {
      let resourcePluginName: string | undefined;
      if (capability === TabOptionItem.id) {
        resourcePluginName = BuiltInFeaturePluginNames.frontend;
      } else if (capability === BotOptionItem.id || capability === MessageExtensionItem.id) {
        resourcePluginName = BuiltInFeaturePluginNames.bot;
      }
      if (resourcePluginName) {
        const addFeatureInputs: v3.SolutionAddFeatureInputs = {
          ...inputs,
          projectPath: inputs.projectPath,
          feature: resourcePluginName,
        };
        const addFeatureRes = await addFeature(ctx, addFeatureInputs);
        if (addFeatureRes.isErr()) return err(addFeatureRes.error);
      }
    }
  }
  if (capabilitiesAnswer.length > 0) {
    const addNames = capabilitiesAnswer.map((c) => `'${c}'`).join(" and ");
    const single = capabilitiesAnswer.length === 1;
    const template =
      inputs.platform === Platform.CLI
        ? single
          ? getStrings().solution.addCapability.AddCapabilityNoticeForCli
          : getStrings().solution.addCapability.AddCapabilitiesNoticeForCli
        : single
        ? getStrings().solution.addCapability.AddCapabilityNotice
        : getStrings().solution.addCapability.AddCapabilitiesNotice;
    const msg = util.format(template, addNames);
    ctx.userInteraction.showMessage("info", msg, false);
  }
  return ok(Void);
}

export async function addResource(
  ctx: v2.Context,
  inputs: Inputs,
  telemetryProps?: Json
): Promise<Result<Void, FxError>> {
  if (!inputs.projectPath) {
    return err(new InvalidInputError("solution", "inputs.projectPath is undefined"));
  }
  ensureSolutionSettings(ctx.projectSetting);
  const addResourcesAnswer = inputs[AzureSolutionQuestionNames.AddResources] as string[];
  if (telemetryProps) {
    telemetryProps[SolutionTelemetryProperty.Resources] = addResourcesAnswer.join(";");
  }
  for (const resource of addResourcesAnswer) {
    let resourcePluginName: string | undefined;
    if (resource === AzureResourceSQL.id) {
      resourcePluginName = BuiltInFeaturePluginNames.sql;
    } else if (resource === AzureResourceApim.id) {
      resourcePluginName = BuiltInFeaturePluginNames.apim;
    } else if (resource === AzureResourceFunction.id) {
      resourcePluginName = BuiltInFeaturePluginNames.function;
    } else if (resource === AzureResourceKeyVault.id) {
      resourcePluginName = BuiltInFeaturePluginNames.keyVault;
    }
    if (resourcePluginName) {
      const addFeatureInputs: v3.SolutionAddFeatureInputs = {
        ...inputs,
        projectPath: inputs.projectPath,
        feature: resourcePluginName,
      };
      const addFeatureRes = await addFeature(ctx, addFeatureInputs);
      if (addFeatureRes.isErr()) return err(addFeatureRes.error);
    }
  }
  if (addResourcesAnswer.length > 0) {
    const addNames = addResourcesAnswer.join(" and ");
    const single = addResourcesAnswer.length === 1;
    const template =
      inputs.platform === Platform.CLI
        ? single
          ? getStrings().solution.addResource.AddResourceNoticeForCli
          : getStrings().solution.addResource.AddResourcesNoticeForCli
        : single
        ? getStrings().solution.addResource.AddResourceNotice
        : getStrings().solution.addResource.AddResourcesNotice;
    ctx.userInteraction.showMessage("info", util.format(template, addNames), false);
  }
  return ok(Void);
>>>>>>> abe8a1a1
}<|MERGE_RESOLUTION|>--- conflicted
+++ resolved
@@ -6,12 +6,8 @@
   Func,
   FxError,
   Inputs,
-<<<<<<< HEAD
-  NotImplementedError,
-=======
   InvalidInputError,
   Json,
->>>>>>> abe8a1a1
   ok,
   Platform,
   QTreeNode,
@@ -59,13 +55,6 @@
 export async function addCapability(
   ctx: v2.Context,
   inputs: Inputs,
-<<<<<<< HEAD
-  func: Func,
-  envInfo: v3.EnvInfoV3,
-  tokenProvider: TokenProvider
-): Promise<Result<unknown, FxError>> {
-  return err(new NotImplementedError("Solution", "executeUserTask"));
-=======
   telemetryProps?: any
 ): Promise<Result<Void, FxError>> {
   if (!inputs.projectPath) {
@@ -169,5 +158,4 @@
     ctx.userInteraction.showMessage("info", util.format(template, addNames), false);
   }
   return ok(Void);
->>>>>>> abe8a1a1
 }