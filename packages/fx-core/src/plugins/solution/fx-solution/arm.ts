--- conflicted
+++ resolved
@@ -877,17 +877,11 @@
   inputs: v3.SolutionAddFeatureInputs
 ): Promise<Result<any, FxError>> {
   const baseName = generateResourceBaseName(ctx.projectSetting.appName, "");
-<<<<<<< HEAD
-  const pluginNames = ctx.projectSetting.solutionSettings
-    ? (ctx.projectSetting.solutionSettings as AzureSolutionSettings).activeResourcePlugins
-    : [];
-=======
   const pluginNames = [];
   if (ctx.projectSetting.solutionSettings)
     (ctx.projectSetting.solutionSettings as AzureSolutionSettings).activeResourcePlugins.forEach(
       (p) => pluginNames.push(p)
     );
->>>>>>> abe8a1a1
   pluginNames.push(inputs.feature);
   const bicepOrchestrationTemplate = new BicepOrchestrationContent(pluginNames, baseName);
   const moduleProvisionFiles = new Map<string, string>();
@@ -901,52 +895,6 @@
     return err(addFeatureRes.error);
   }
   if (addFeatureRes.value) {
-<<<<<<< HEAD
-    if (addFeatureRes.value.kind === "bicep") {
-      const armTemplate = addFeatureRes.value.template as ArmTemplateResult;
-      generateArmFromResult(
-        armTemplate,
-        bicepOrchestrationTemplate,
-        inputs.feature,
-        moduleProvisionFiles,
-        moduleConfigFiles
-      );
-      // notify other plugins
-      for (const pluginName of pluginNames) {
-        if (pluginName === inputs.feature) continue;
-        const plugin = Container.get<v3.FeaturePlugin>(pluginName);
-        if (plugin.afterOtherFeaturesAdded) {
-          const notifyRes = await plugin.afterOtherFeaturesAdded(ctx, {
-            ...inputs,
-            features: [
-              {
-                name: inputs.feature,
-                value: addFeatureRes.value,
-              },
-            ],
-          });
-          if (notifyRes.isErr()) {
-            return err(notifyRes.error);
-          }
-          if (notifyRes.value && notifyRes.value.kind === "bicep") {
-            const armTemplate = notifyRes.value.template as ArmTemplateResult;
-            generateArmFromResult(
-              armTemplate,
-              bicepOrchestrationTemplate,
-              plugin.name,
-              moduleProvisionFiles,
-              moduleConfigFiles
-            );
-          }
-        }
-      }
-      await persistBicepTemplates(
-        bicepOrchestrationTemplate,
-        moduleProvisionFiles,
-        moduleConfigFiles,
-        inputs.projectPath
-      );
-=======
     for (const template of addFeatureRes.value) {
       if (template.kind === "bicep") {
         const armTemplate = template.template as ArmTemplateResult;
@@ -958,7 +906,6 @@
           moduleConfigFiles
         );
       }
->>>>>>> abe8a1a1
     }
     // notify other plugins
     for (const pluginName of pluginNames) {
