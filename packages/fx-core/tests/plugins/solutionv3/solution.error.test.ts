// Copyright (c) Microsoft Corporation.
// Licensed under the MIT license.

import { Platform, v2 } from "@microsoft/teamsfx-api";
import { assert } from "chai";
import "mocha";
import {
  CapabilityAlreadyAddedError,
  ResourceAlreadyAddedError,
} from "../../../src/plugins/solution/fx-solution/v3/error";
<<<<<<< HEAD
import { randomAppName } from "../../core/utils";
import * as os from "os";
import * as path from "path";
=======
import { InvalidInputError } from "../../../src/plugins/solution/utils/error";
>>>>>>> d7a829c9

describe("SolutionV3 - errors", () => {
  it("CapabilityAlreadyAddedError", async () => {
    const error = new CapabilityAlreadyAddedError("Tab");
    assert.isTrue(error.name === "CapabilityAlreadyAddedError");
  });

  it("ResourceAlreadyAddedError", async () => {
    const error = new ResourceAlreadyAddedError("Tab");
    assert.isTrue(error.name === "ResourceAlreadyAddedError");
  });

  it("InvalidInputError", async () => {
    const inputs: v2.InputsWithProjectPath = {
      platform: Platform.VSCode,
      projectPath: path.join(os.tmpdir(), randomAppName()),
    };
    const error = new InvalidInputError(inputs, "capabilities is undefined");
    assert.isTrue(error.name === "InvalidInputError");
  });
});<|MERGE_RESOLUTION|>--- conflicted
+++ resolved
@@ -8,13 +8,10 @@
   CapabilityAlreadyAddedError,
   ResourceAlreadyAddedError,
 } from "../../../src/plugins/solution/fx-solution/v3/error";
-<<<<<<< HEAD
 import { randomAppName } from "../../core/utils";
 import * as os from "os";
 import * as path from "path";
-=======
 import { InvalidInputError } from "../../../src/plugins/solution/utils/error";
->>>>>>> d7a829c9
 
 describe("SolutionV3 - errors", () => {
   it("CapabilityAlreadyAddedError", async () => {
