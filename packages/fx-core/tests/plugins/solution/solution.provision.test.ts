// Copyright (c) Microsoft Corporation.
// Licensed under the MIT license.
import chai from "chai";
import chaiAsPromised from "chai-as-promised";
import { it } from "mocha";
import { SolutionRunningState, TeamsAppSolution } from " ../../../src/plugins/solution";
import {
  AppStudioTokenProvider,
  ConfigFolderName,
  ConfigMap,
  FxError,
  ok,
  PluginContext,
  Result,
  SolutionConfig,
  SolutionContext,
  Void,
  Plugin,
  AzureAccountProvider,
  SubscriptionInfo,
  IProgressHandler,
  Platform,
  UserInteraction,
  SingleSelectConfig,
  SingleSelectResult,
  MultiSelectConfig,
  MultiSelectResult,
  InputTextConfig,
  InputTextResult,
  SelectFileConfig,
  SelectFileResult,
  SelectFilesResult,
  SelectFilesConfig,
  SelectFolderResult,
  SelectFolderConfig,
  Colors,
  RunnableTask,
  TaskConfig,
  TeamsAppManifest,
  UserError,
  ProjectSettings,
  Inputs,
  TokenProvider,
  v2,
  Ok,
  Err,
} from "@microsoft/teamsfx-api";
import * as sinon from "sinon";
import fs, { PathLike } from "fs-extra";
import {
  DEFAULT_PERMISSION_REQUEST,
  GLOBAL_CONFIG,
  REMOTE_AAD_ID,
  REMOTE_TEAMS_APP_ID,
  SolutionError,
  SOLUTION_PROVISION_SUCCEEDED,
  WEB_APPLICATION_INFO_SOURCE,
  UnauthorizedToCheckResourceGroupError,
  FailedToCheckResourceGroupExistenceError,
} from "../../../src/plugins/solution/fx-solution/constants";
import {
  FRONTEND_DOMAIN,
  FRONTEND_ENDPOINT,
  REMOTE_MANIFEST,
} from "../../../src/plugins/resource/appstudio/constants";
import {
  HostTypeOptionAzure,
  HostTypeOptionSPFx,
} from "../../../src/plugins/solution/fx-solution/question";
import {
  MockedAppStudioTokenProvider,
  MockedGraphTokenProvider,
  MockedSharepointProvider,
  MockedUserInteraction,
  MockedV2Context,
  validManifest,
} from "./util";
import { IAppDefinition } from "../../../src/plugins/resource/appstudio/interfaces/IAppDefinition";
import _ from "lodash";
import { TokenCredential } from "@azure/core-auth";
import { TokenCredentialsBase, UserTokenCredentials } from "@azure/ms-rest-nodeauth";
import { Providers, ResourceGroups, ResourceManagementClient } from "@azure/arm-resources";
import { AppStudioClient } from "../../../src/plugins/resource/appstudio/appStudio";
import { AppStudioPluginImpl } from "../../../src/plugins/resource/appstudio/plugin";
import * as solutionUtil from "../../../src/plugins/solution/fx-solution/utils/util";
import * as uuid from "uuid";
import { ResourcePluginsV2 } from "../../../src/plugins/solution/fx-solution/ResourcePluginContainer";
import { newEnvInfo } from "../../../src/core/tools";
import { isArmSupportEnabled } from "../../../src/common/tools";
import Container from "typedi";
import {
  askResourceGroupInfo,
  checkResourceGroupExistence,
} from "../../../src/plugins/solution/fx-solution/commonQuestions";
import { ResourceManagementModels } from "@azure/arm-resources";
import { CoreQuestionNames } from "../../../src/core/question";
import { Subscriptions } from "@azure/arm-subscriptions";
import { SubscriptionsListLocationsResponse } from "@azure/arm-subscriptions/esm/models";
import * as msRest from "@azure/ms-rest-js";
import { ProvidersGetOptionalParams, ProvidersGetResponse } from "@azure/arm-resources/esm/models";
import { TeamsAppSolutionV2 } from "../../../src/plugins/solution/fx-solution/v2/solution";
import { EnvInfoV2, ResourceProvisionOutput } from "@microsoft/teamsfx-api/build/v2";
<<<<<<< HEAD
=======
import frontend from "../../../src/plugins/resource/frontend";
>>>>>>> 31c74b88
import { LocalCrypto } from "../../../src/core/crypto";
import * as arm from "../../../src/plugins/solution/fx-solution/arm";
import * as armResources from "@azure/arm-resources";
import { aadPlugin, appStudioPlugin, spfxPlugin, fehostPlugin } from "../../constants";
import { AadAppForTeamsPlugin } from "../../../src";

chai.use(chaiAsPromised);
const expect = chai.expect;

const aadPluginV2 = Container.get<v2.ResourcePlugin>(ResourcePluginsV2.AadPlugin);
const spfxPluginV2 = Container.get<v2.ResourcePlugin>(ResourcePluginsV2.SpfxPlugin);
const fehostPluginV2 = Container.get<v2.ResourcePlugin>(ResourcePluginsV2.FrontendPlugin);
const appStudioPluginV2 = Container.get<v2.ResourcePlugin>(ResourcePluginsV2.AppStudioPlugin);

class MockUserInteraction implements UserInteraction {
  selectOption(config: SingleSelectConfig): Promise<Result<SingleSelectResult, FxError>> {
    throw new Error("Method not implemented.");
  }
  selectOptions(config: MultiSelectConfig): Promise<Result<MultiSelectResult, FxError>> {
    throw new Error("Method not implemented.");
  }
  inputText(config: InputTextConfig): Promise<Result<InputTextResult, FxError>> {
    throw new Error("Method not implemented.");
  }
  selectFile(config: SelectFileConfig): Promise<Result<SelectFileResult, FxError>> {
    throw new Error("Method not implemented.");
  }
  selectFiles(config: SelectFilesConfig): Promise<Result<SelectFilesResult, FxError>> {
    throw new Error("Method not implemented.");
  }
  selectFolder(config: SelectFolderConfig): Promise<Result<SelectFolderResult, FxError>> {
    throw new Error("Method not implemented.");
  }

  openUrl(link: string): Promise<Result<boolean, FxError>> {
    throw new Error("Method not implemented.");
  }
  async showMessage(
    level: "info" | "warn" | "error",
    message: string,
    modal: boolean,
    ...items: string[]
  ): Promise<Result<string | undefined, FxError>>;

  async showMessage(
    level: "info" | "warn" | "error",
    message: Array<{ content: string; color: Colors }>,
    modal: boolean,
    ...items: string[]
  ): Promise<Result<string | undefined, FxError>>;

  async showMessage(
    level: "info" | "warn" | "error",
    message: string | Array<{ content: string; color: Colors }>,
    modal: boolean,
    ...items: string[]
  ): Promise<Result<string | undefined, FxError>> {
    if (modal === true) {
      return ok("Provision");
    }
    throw new Error("Method not implemented.");
  }
  createProgressBar(title: string, totalSteps: number): IProgressHandler {
    throw new Error("Method not implemented.");
  }
  runWithProgress<T>(
    task: RunnableTask<T>,
    config: TaskConfig,
    ...args: any
  ): Promise<Result<T, FxError>> {
    throw new Error("Method not implemented.");
  }
}

const mockedSubscriptionName = "mocked subscription id";
const mockedSubscriptionId = "mocked subscription id";
const mockedTenantId = "mocked tenant id";

class MockedAzureTokenProvider implements AzureAccountProvider {
  getAccountCredential(showDialog?: boolean): TokenCredentialsBase {
    throw new Error("Method not implemented.");
  }
  getIdentityCredential(showDialog?: boolean): TokenCredential {
    throw new Error("Method not implemented.");
  }
  async getAccountCredentialAsync(
    showDialog?: boolean,
    tenantId?: string
  ): Promise<TokenCredentialsBase> {
    return new UserTokenCredentials("someClientId", "some.domain", "someUserName", "somePassword");
  }
  getIdentityCredentialAsync(showDialog?: boolean): Promise<TokenCredential> {
    throw new Error("Method not implemented.");
  }
  signout(): Promise<boolean> {
    throw new Error("Method not implemented.");
  }
  setStatusChangeCallback(
    statusChange: (
      status: string,
      token?: string,
      accountInfo?: Record<string, unknown>
    ) => Promise<void>
  ): Promise<boolean> {
    throw new Error("Method not implemented.");
  }
  setStatusChangeMap(
    name: string,
    statusChange: (
      status: string,
      token?: string,
      accountInfo?: Record<string, unknown>
    ) => Promise<void>,
    immediateCall?: boolean
  ): Promise<boolean> {
    throw new Error("Method not implemented.");
  }
  removeStatusChangeMap(name: string): Promise<boolean> {
    throw new Error("Method not implemented.");
  }
  async getJsonObject(showDialog?: boolean): Promise<Record<string, unknown>> {
    return {
      tid: "222",
    };
  }
  async listSubscriptions(): Promise<SubscriptionInfo[]> {
    return [
      {
        subscriptionName: mockedSubscriptionName,
        subscriptionId: mockedSubscriptionId,
        tenantId: mockedTenantId,
      },
    ];
  }
  async setSubscription(subscriptionId: string): Promise<void> {
    return;
  }
  getAccountInfo(): Record<string, string> | undefined {
    return {};
  }
  getSelectedSubscription(): Promise<SubscriptionInfo | undefined> {
    const selectedSub = {
      subscriptionId: "subscriptionId",
      tenantId: "tenantId",
      subscriptionName: "subscriptionName",
    };
    return Promise.resolve(selectedSub);
  }
}

function mockSolutionContext(): SolutionContext {
  return {
    root: ".",
    envInfo: newEnvInfo(),
    ui: new MockUserInteraction(),
    answers: { platform: Platform.VSCode },
    projectSettings: undefined,
    appStudioToken: new MockedAppStudioTokenProvider(),
    azureAccountProvider: new MockedAzureTokenProvider(),
    cryptoProvider: new LocalCrypto(""),
  };
}

function mockProvisionThatAlwaysSucceed(plugin: Plugin) {
  plugin.preProvision = async function (_ctx: PluginContext): Promise<Result<any, FxError>> {
    return ok(Void);
  };
  plugin.provision = async function (_ctx: PluginContext): Promise<Result<any, FxError>> {
    return ok(Void);
  };
  plugin.postProvision = async function (_ctx: PluginContext): Promise<Result<any, FxError>> {
    return ok(Void);
  };
}

function mockProvisionV2ThatAlwaysSucceed(plugin: v2.ResourcePlugin) {
  plugin.provisionResource = async function (): Promise<Result<ResourceProvisionOutput, FxError>> {
    return ok({ output: {}, secrets: {} });
  };

  plugin.configureResource = async function (): Promise<Result<ResourceProvisionOutput, FxError>> {
    return ok({ output: {}, secrets: {} });
  };
}

function mockCtxWithResourceGroupQuestions(createNew: boolean, name: string, newLocation = "") {
  const mockedCtx = mockSolutionContext();
  mockedCtx.ui!.selectOption = async (
    config: SingleSelectConfig
  ): Promise<Result<SingleSelectResult, FxError>> => {
    if (config.name === CoreQuestionNames.TargetResourceGroupName) {
      return ok({ type: "success", result: createNew ? "+ New resource group" : name });
    } else if (config.name === CoreQuestionNames.NewResourceGroupLocation) {
      return ok({ type: "success", result: newLocation });
    } else {
      throw new Error("not implemented");
    }
  };
  mockedCtx.ui!.inputText = async (
    config: InputTextConfig
  ): Promise<Result<InputTextResult, FxError>> => {
    if (config.name === CoreQuestionNames.NewResourceGroupName) {
      return ok({ type: "success", result: name });
    } else {
      throw new Error("not implemented");
    }
  };
  mockedCtx.ui!.createProgressBar = (title: string, totalSteps: number): IProgressHandler => {
    return {
      start: async (detail?: string) => {
        return;
      },
      end: async (success: boolean) => {
        return;
      },
      next: async (detail?: string) => {
        return;
      },
    };
  };
  return mockedCtx;
}

describe("provision() simple cases", () => {
  const mocker = sinon.createSandbox();

  const mockedManifest = _.cloneDeep(validManifest);
  // ignore icons for simplicity
  mockedManifest.icons.color = "";
  mockedManifest.icons.outline = "";

  const mockedAppDef: IAppDefinition = {
    appName: "MyApp",
    teamsAppId: "qwertasdf",
  };

  afterEach(() => {
    mocker.restore();
  });
  it("should return error if solution state is not idle", async () => {
    const solution = new TeamsAppSolution();
    expect(solution.runningState).equal(SolutionRunningState.Idle);

    const mockedCtx = mockSolutionContext();
    solution.runningState = SolutionRunningState.ProvisionInProgress;
    let result = await solution.provision(mockedCtx);
    expect(result.isErr()).to.be.true;
    expect(result._unsafeUnwrapErr().name).equals(SolutionError.ProvisionInProgress);

    solution.runningState = SolutionRunningState.DeployInProgress;
    result = await solution.provision(mockedCtx);
    expect(result.isErr()).to.be.true;
    expect(result._unsafeUnwrapErr().name).equals(SolutionError.DeploymentInProgress);

    solution.runningState = SolutionRunningState.PublishInProgress;
    result = await solution.provision(mockedCtx);
    expect(result.isErr()).to.be.true;
    expect(result._unsafeUnwrapErr().name).equals(SolutionError.PublishInProgress);
  });

  it("should return error if manifest file is not found", async () => {
    const solution = new TeamsAppSolution();
    const mockedCtx = mockSolutionContext();
    mockedCtx.projectSettings = {
      appName: "my app",
      projectId: uuid.v4(),
      solutionSettings: {
        hostType: HostTypeOptionSPFx.id,
        name: "azure",
        version: "1.0",
        activeResourcePlugins: [fehostPlugin.name],
      },
    };
    // We leverage the fact that in testing env, this is not file at `${ctx.root}/.${ConfigFolderName}/${REMOTE_MANIFEST}`
    // So we even don't need to mock fs.readJson
    const result = await solution.provision(mockedCtx);
    expect(result.isErr()).to.be.true;
  });

  it("should return false even if provisionSucceeded is true", async () => {
    const solution = new TeamsAppSolution();
    const mockedCtx = mockSolutionContext();
    mockedCtx.envInfo.state.get(GLOBAL_CONFIG)?.set(SOLUTION_PROVISION_SUCCEEDED, true);
    const result = await solution.provision(mockedCtx);
    expect(result.isOk()).to.be.false;
  });
});

describe("provision() with permission.json file missing", () => {
  const mocker = sinon.createSandbox();
  const permissionsJsonPath = "./permissions.json";

  const fileContent: Map<string, any> = new Map();
  beforeEach(() => {
    mocker.stub(fs, "writeFile").callsFake((path: number | PathLike, data: any) => {
      fileContent.set(path.toString(), data);
    });
    mocker.stub(fs, "writeJSON").callsFake((file: string, obj: any) => {
      fileContent.set(file, JSON.stringify(obj));
    });
    mocker.stub<any, any>(fs, "pathExists").withArgs(permissionsJsonPath).resolves(false);
  });

  afterEach(() => {
    mocker.restore();
  });

  it("should return error for Azure projects", async () => {
    const solution = new TeamsAppSolution();
    const mockedCtx = mockSolutionContext();
    mockedCtx.projectSettings = {
      appName: "my app",
      projectId: uuid.v4(),
      solutionSettings: {
        hostType: HostTypeOptionAzure.id,
        name: "azure",
        version: "1.0",
        activeResourcePlugins: [fehostPlugin.name],
      },
    };
    const result = await solution.provision(mockedCtx);
    expect(result.isErr()).to.be.true;
    expect(result._unsafeUnwrapErr().name).equals(SolutionError.MissingPermissionsJson);
  });

  it("should work for SPFx projects on happy path", async () => {
    const solution = new TeamsAppSolution();
    const mockedCtx = mockSolutionContext();
    mockedCtx.projectSettings = {
      appName: "my app",
      projectId: uuid.v4(),
      solutionSettings: {
        hostType: HostTypeOptionSPFx.id,
        name: "azure",
        version: "1.0",
        activeResourcePlugins: [spfxPlugin.name],
      },
    };
    solution.doProvision = async function (_ctx: SolutionContext): Promise<Result<any, FxError>> {
      return ok(Void);
    };

    const result = await solution.provision(mockedCtx);
    expect(result.isOk()).to.be.true;
  });
});

describe("provision() happy path for SPFx projects", () => {
  const mocker = sinon.createSandbox();
  const fileContent: Map<string, any> = new Map();
  const mockedAppDef: IAppDefinition = {
    appName: "MyApp",
    teamsAppId: "qwertasdf",
  };
  const mockedManifest = _.cloneDeep(validManifest);
  // ignore icons for simplicity
  mockedManifest.icons.color = "";
  mockedManifest.icons.outline = "";
  beforeEach(() => {
    mocker.stub(fs, "writeFile").callsFake((path: number | PathLike, data: any) => {
      fileContent.set(path.toString(), data);
    });
    mocker.stub(fs, "chmod").callsFake((path: PathLike, mode: fs.Mode) => {
      return new Promise((resolve) => resolve());
    });
    mocker.stub(fs, "writeJSON").callsFake((file: string, obj: any) => {
      fileContent.set(file, JSON.stringify(obj));
    });
    mocker
      .stub<any, any>(fs, "readJson")
      .withArgs(`./.${ConfigFolderName}/${REMOTE_MANIFEST}`)
      .resolves(mockedManifest);
    mocker.stub(AppStudioClient, "createApp").resolves(mockedAppDef);
    mocker.stub(AppStudioClient, "updateApp").resolves(mockedAppDef);
    mocker.stub(AppStudioClient, "validateManifest").resolves([]);
    mocker
      .stub(AppStudioPluginImpl.prototype, "reloadManifest" as any)
      .returns(ok(new TeamsAppManifest()));
  });

  afterEach(() => {
    mocker.restore();
  });

  it("should succeed if app studio returns successfully", () =>
    provisionSpfxProjectShouldSucceed(false));

  it("should succeed if insider feature flag enabled", () =>
    provisionSpfxProjectShouldSucceed(true));

  async function provisionSpfxProjectShouldSucceed(insiderEnabled = false): Promise<void> {
    const solution = new TeamsAppSolution();
    const mockedCtx = mockSolutionContext();
    mockedCtx.root = "./tests/plugins/resource/appstudio/spfx-resources/";
    mockedCtx.projectSettings = {
      appName: "my app",
      projectId: uuid.v4(),
      solutionSettings: {
        hostType: HostTypeOptionSPFx.id,
        name: "SPFx",
        version: "1.0",
        activeResourcePlugins: [spfxPlugin.name, appStudioPlugin.name],
      },
    };
    mocker.stub(process, "env").get(() => {
      return { __TEAMSFX_INSIDER_PREVIEW: insiderEnabled.toString() };
    });

    expect(mockedCtx.envInfo.state.get(GLOBAL_CONFIG)?.get(SOLUTION_PROVISION_SUCCEEDED)).to.be
      .undefined;
    expect(mockedCtx.envInfo.state.get(GLOBAL_CONFIG)?.get(REMOTE_TEAMS_APP_ID)).to.be.undefined;
    const result = await solution.provision(mockedCtx);
    expect(result.isOk()).to.be.true;
    expect(mockedCtx.envInfo.state.get(GLOBAL_CONFIG)?.get(SOLUTION_PROVISION_SUCCEEDED)).to.be
      .true;

    if (insiderEnabled) {
      expect(mockedCtx.envInfo.state.get("fx-resource-appstudio")?.get("teamsAppId")).equals(
        mockedAppDef.teamsAppId
      );
    } else {
      expect(mockedCtx.envInfo.state.get(GLOBAL_CONFIG)?.get(REMOTE_TEAMS_APP_ID)).equals(
        mockedAppDef.teamsAppId
      );
    }
    expect(solution.runningState).equals(SolutionRunningState.Idle);
  }
});

function mockAzureProjectDeps(
  mocker: sinon.SinonSandbox,
  permissionsJsonPath: string,
  mockedManifest: typeof validManifest,
  mockedAppDef: IAppDefinition
) {
  mocker.stub<any, any>(fs, "pathExists").withArgs(permissionsJsonPath).resolves(true);
  mocker
    .stub<any, any>(fs, "readJSON")
    .withArgs(permissionsJsonPath)
    .resolves(DEFAULT_PERMISSION_REQUEST);
  mocker
    .stub<any, any>(fs, "readJson")
    .withArgs(`./.${ConfigFolderName}/${REMOTE_MANIFEST}`)
    .resolves(mockedManifest);
  mocker.stub(AppStudioClient, "createApp").resolves(mockedAppDef);
  mocker.stub(AppStudioClient, "updateApp").resolves(mockedAppDef);
  mocker.stub(solutionUtil, "getSubsriptionDisplayName").resolves(mockedSubscriptionName);
}

describe("Resource group creation failed for provision() in Azure projects", () => {
  const mocker = sinon.createSandbox();
  const permissionsJsonPath = "./permissions.json";
  const mockedAppDef: IAppDefinition = {
    appName: "MyApp",
    teamsAppId: "qwertasdf",
  };
  const mockedManifest = _.cloneDeep(validManifest);
  // ignore icons for simplicity
  mockedManifest.icons.color = "";
  mockedManifest.icons.outline = "";
  beforeEach(() => {
    mockAzureProjectDeps(mocker, permissionsJsonPath, mockedManifest, mockedAppDef);
    mocker.stub(ResourceGroups.prototype, "createOrUpdate").throws("some error");
    mocker.stub(ResourceGroups.prototype, "checkExistence").resolves({
      body: false,
    } as armResources.ResourceManagementModels.ResourcesCheckExistenceResponse);
  });

  afterEach(() => {
    mocker.restore();
  });

  it("should return UserError if createOrUpdate throws", async () => {
    const solution = new TeamsAppSolution();
    const mockedCtx = mockSolutionContext();
    mockedCtx.projectSettings = {
      appName: "my app",
      projectId: uuid.v4(),
      solutionSettings: {
        hostType: HostTypeOptionAzure.id,
        name: "azure",
        version: "1.0",
        activeResourcePlugins: [fehostPlugin.name, aadPlugin.name, appStudioPlugin.name],
      },
    };

    if (!isArmSupportEnabled()) {
      const result = await solution.provision(mockedCtx);
      expect(result.isErr()).to.be.true;
      expect(result._unsafeUnwrapErr() instanceof UserError).to.be.true;
      expect(result._unsafeUnwrapErr().name).equals(SolutionError.FailedToCreateResourceGroup);
      expect(result._unsafeUnwrapErr().message).contains(
        "Failed to create resource group my_app-rg due to some error"
      );
    } else {
      mockedCtx!.answers!.targetResourceGroupName = "test-new-rg";
      const result = await solution.provision(mockedCtx);
      expect(result.isErr()).to.be.true;
      expect(result._unsafeUnwrapErr() instanceof UserError).to.be.true;
      expect(result._unsafeUnwrapErr().name).equals(SolutionError.ResourceGroupNotFound);
      expect(result._unsafeUnwrapErr().message).contains(
        "please specify an existing resource group."
      );
    }
  });
});

describe("provision() happy path for Azure projects", () => {
  const mocker = sinon.createSandbox();
  const permissionsJsonPath = "./permissions.json";
  const resourceGroupName = "test-rg";

  const mockedAppDef: IAppDefinition = {
    appName: "MyApp",
    teamsAppId: "qwertasdf",
  };
  const mockedManifest = _.cloneDeep(validManifest);
  // ignore icons for simplicity
  mockedManifest.icons.color = "";
  mockedManifest.icons.outline = "";
  beforeEach(() => {
    mockAzureProjectDeps(mocker, permissionsJsonPath, mockedManifest, mockedAppDef);
    mocker.stub(ResourceGroups.prototype, "createOrUpdate").resolves({ name: resourceGroupName });
    mocker
      .stub(ResourceGroups.prototype, "get")
      .resolves({ name: "my_app-rg", location: "West US" });
  });

  afterEach(() => {
    mocker.restore();
  });

  it("should succeed if app studio returns successfully", async () => {
    const solution = new TeamsAppSolution();
    // const mockedCtx = mockSolutionContext();
    const mockNewResourceGroupName = "test-new-rg";
    const mockNewResourceGroupLocation = "West US";
    const mockedCtx = mockCtxWithResourceGroupQuestions(
      true,
      mockNewResourceGroupName,
      mockNewResourceGroupLocation
    );
    mockedCtx!.answers!.targetResourceGroupName = "test-new-rg";
    mockedCtx.projectSettings = {
      appName: "my app",
      projectId: uuid.v4(),
      solutionSettings: {
        hostType: HostTypeOptionAzure.id,
        name: "azure",
        version: "1.0",
        activeResourcePlugins: [fehostPlugin.name, aadPlugin.name, appStudioPlugin.name],
      },
    };

    mockProvisionThatAlwaysSucceed(fehostPlugin);
    fehostPlugin.provision = async function (ctx: PluginContext): Promise<Result<any, FxError>> {
      ctx.config.set(FRONTEND_ENDPOINT, "http://example.com");
      ctx.config.set(FRONTEND_DOMAIN, "http://example.com");
      return ok(Void);
    };

    mockProvisionThatAlwaysSucceed(aadPlugin);
    aadPlugin.postProvision = async function (ctx: PluginContext): Promise<Result<any, FxError>> {
      ctx.config.set(REMOTE_AAD_ID, "mockedRemoteAadId");
      return ok(Void);
    };

    mockProvisionThatAlwaysSucceed(appStudioPlugin);
    appStudioPlugin.postProvision = async function (
      ctx: PluginContext
    ): Promise<Result<any, FxError>> {
      return ok(mockedAppDef.teamsAppId);
    };

    (aadPlugin as AadAppForTeamsPlugin).setApplicationInContext = function (
      ctx: PluginContext,
      _isLocalDebug?: boolean
    ): Result<any, FxError> {
      ctx.config.set(WEB_APPLICATION_INFO_SOURCE, "mockedWebApplicationInfoResouce");
      return ok(Void);
    };
    const spy = mocker.spy(aadPlugin as AadAppForTeamsPlugin, "setApplicationInContext");
    const stub = mocker.stub(arm, "deployArmTemplates");

    expect(mockedCtx.envInfo.state.get(GLOBAL_CONFIG)?.get(SOLUTION_PROVISION_SUCCEEDED)).to.be
      .undefined;
    expect(mockedCtx.envInfo.state.get(GLOBAL_CONFIG)?.get(REMOTE_TEAMS_APP_ID)).to.be.undefined;
    // mockedCtx.envInfo.state.get(GLOBAL_CONFIG)?.set("resourceGroupName", resourceGroupName);
    mockedCtx.envInfo.state.get(GLOBAL_CONFIG)?.set("subscriptionId", mockedSubscriptionId);
    mockedCtx.envInfo.state.get(GLOBAL_CONFIG)?.set("tenantId", mockedTenantId);
    mocker.stub(AppStudioPluginImpl.prototype, "getConfigForCreatingManifest" as any).returns(
      ok({
        tabEndpoint: "tabEndpoint",
        tabDomain: "tabDomain",
        aadId: uuid.v4(),
        botDomain: "botDomain",
        botId: uuid.v4(),
        webApplicationInfoResource: "webApplicationInfoResource",
      })
    );
    const result = await solution.provision(mockedCtx);
    if (!isArmSupportEnabled()) {
      expect(result.isOk()).to.be.true;
      expect(spy.calledOnce).to.be.true;
      expect(mockedCtx.envInfo.state.get(GLOBAL_CONFIG)?.get(SOLUTION_PROVISION_SUCCEEDED)).to.be
        .true;
      // expect(mockedCtx.envInfo.state.get(GLOBAL_CONFIG)?.get(REMOTE_TEAMS_APP_ID)).equals(
      //   mockedAppDef.teamsAppId
      // );
    } else {
      expect(stub.called).to.be.true;
    }
  });
});

function mockListResourceGroupResult(
  mocker: sinon.SinonSandbox,
  subscriptionId: string,
  resourceGroups: string[]
) {
  mocker
    .stub(ResourceGroups.prototype, "list")
    .callsFake(
      async (
        options?: ResourceManagementModels.ResourceGroupsListOptionalParams
      ): Promise<ResourceManagementModels.ResourceGroupsListResponse> => {
        return resourceGroups.map((name) => {
          return {
            id: `/subscriptions/${subscriptionId}/resourceGroups/${name}`,
            name: name,
            location: "East US",
            type: "Microsoft.Resources/resourceGroups",
            properties: {
              provisioningState: "Succeeded",
            },
          };
        }) as ResourceManagementModels.ResourceGroupsListResponse;
      }
    );
}

function mockListLocationResult(mocker: sinon.SinonSandbox, subscriptionId: string) {
  mocker
    .stub(Subscriptions.prototype, "listLocations")
    .callsFake(
      async (
        subscriptionId: string,
        options?: msRest.RequestOptionsBase
      ): Promise<SubscriptionsListLocationsResponse> => {
        return [
          {
            id: "location",
            subscriptionId: subscriptionId,
            name: "location",
            displayName: "location",
          },
        ] as SubscriptionsListLocationsResponse;
      }
    );
}

function mockProviderGetResult(mocker: sinon.SinonSandbox) {
  mocker
    .stub(Providers.prototype, "get")
    .callsFake(
      async (
        resourceProviderNamespace: string,
        options?: ProvidersGetOptionalParams
      ): Promise<ProvidersGetResponse> => {
        return {
          id: "location",
          resourceTypes: [
            {
              resourceType: "resourceGroups",
              locations: ["location"],
            },
          ],
        } as ProvidersGetResponse;
      }
    );
}

describe("before provision() asking for resource group info", () => {
  const mocker = sinon.createSandbox();
  const resourceGroupsCreated = new Map<string, string>();
  beforeEach(() => {
    mocker.stub(solutionUtil, "getSubsriptionDisplayName").resolves(mockedSubscriptionName);
    mocker.stub(process, "env").get(() => {
      return { __TEAMSFX_INSIDER_PREVIEW: "true" };
    });
  });

  afterEach(() => {
    mocker.restore();
  });

  it("should create new resource group happy path", async () => {
    // Arrange
    const fakeSubscriptionId = "3b8db46f-4298-458a-ac36-e04e7e66b68f";
    const mockNewResourceGroupName = "test-new-rg";
    const mockNewResourceGroupLocation = "West US";
    const appName = "testapp";

    const mockedCtx = mockCtxWithResourceGroupQuestions(
      true,
      mockNewResourceGroupName,
      mockNewResourceGroupLocation
    );
    mockListResourceGroupResult(mocker, fakeSubscriptionId, []);
    mockListLocationResult(mocker, fakeSubscriptionId);
    mockProviderGetResult(mocker);

    mockedCtx.projectSettings = {
      appName: "my app",
      projectId: uuid.v4(),
      solutionSettings: {
        hostType: HostTypeOptionAzure.id,
        name: "azure",
        version: "1.0",
        activeResourcePlugins: [],
      },
    };

    const token = await mockedCtx.azureAccountProvider?.getAccountCredentialAsync();
    expect(token).to.exist;
    const mockRmClient = new ResourceManagementClient(token!, fakeSubscriptionId);

    // Act
    const resourceGroupInfoResult = await askResourceGroupInfo(
      mockedCtx,
      mockRmClient,
      mockedCtx.answers!,
      mockedCtx.ui!,
      appName
    );

    // Assume
    expect(resourceGroupInfoResult.isOk()).to.be.true;

    const resourceGroupInfo = resourceGroupInfoResult._unsafeUnwrap();

    expect(resourceGroupInfo.createNewResourceGroup).to.be.true;
    expect(resourceGroupInfo.name).to.equal(mockNewResourceGroupName);
    expect(resourceGroupInfo.createNewResourceGroup && resourceGroupInfo.location).to.equal(
      mockNewResourceGroupLocation
    );
  });

  it("should use existing resource group happy path", async () => {
    // Arrange
    const fakeSubscriptionId = "3b8db46f-4298-458a-ac36-e04e7e66b68f";
    const mockResourceGroupName = "test-existing-rg";
    const mockResourceGroupList = ["test1", "test-existing-rg", "test2"];
    const appName = "testapp";

    const mockedCtx = mockCtxWithResourceGroupQuestions(false, mockResourceGroupName);
    mockListResourceGroupResult(mocker, fakeSubscriptionId, mockResourceGroupList);
    mockListLocationResult(mocker, fakeSubscriptionId);
    mockProviderGetResult(mocker);

    mockedCtx.projectSettings = {
      appName: "my app",
      projectId: uuid.v4(),
      solutionSettings: {
        hostType: HostTypeOptionAzure.id,
        name: "azure",
        version: "1.0",
        activeResourcePlugins: [],
      },
    };

    const token = await mockedCtx.azureAccountProvider?.getAccountCredentialAsync();
    expect(token).to.exist;
    const mockRmClient = new ResourceManagementClient(token!, fakeSubscriptionId);

    // Act
    const resourceGroupInfoResult = await askResourceGroupInfo(
      mockedCtx,
      mockRmClient,
      mockedCtx.answers!,
      mockedCtx.ui!,
      appName
    );

    // Assume
    expect(resourceGroupInfoResult.isOk()).to.be.true;

    const resourceGroupInfo = resourceGroupInfoResult._unsafeUnwrap();

    expect(resourceGroupInfo.createNewResourceGroup).to.be.false;
    expect(resourceGroupInfo.name).to.equal(mockResourceGroupName);
  });

  it("should return correct error on failure when listing resource groups", async () => {
    // Arrange
    const fakeSubscriptionId = "3b8db46f-4298-458a-ac36-e04e7e66b68f";
    const mockResourceGroupName = "test-existing-rg";
    const appName = "testapp";

    const mockedCtx = mockCtxWithResourceGroupQuestions(false, mockResourceGroupName);

    mocker
      .stub(ResourceGroups.prototype, "list")
      .callsFake(
        async (
          options?: ResourceManagementModels.ResourceGroupsListOptionalParams
        ): Promise<ResourceManagementModels.ResourceGroupsListResponse> => {
          throw new Error("mock failure to list resource groups");
        }
      );

    mockedCtx.projectSettings = {
      appName: "my app",
      projectId: uuid.v4(),
      solutionSettings: {
        hostType: HostTypeOptionAzure.id,
        name: "azure",
        version: "1.0",
        activeResourcePlugins: [],
      },
    };

    const token = await mockedCtx.azureAccountProvider?.getAccountCredentialAsync();
    expect(token).to.exist;
    const mockRmClient = new ResourceManagementClient(token!, fakeSubscriptionId);

    // Act
    const resourceGroupInfoResult = await askResourceGroupInfo(
      mockedCtx,
      mockRmClient,
      mockedCtx.answers!,
      mockedCtx.ui!,
      appName
    );

    // Assume
    expect(resourceGroupInfoResult.isErr()).to.be.true;
    expect(resourceGroupInfoResult._unsafeUnwrapErr().name).to.equal(
      SolutionError.FailedToListResourceGroup
    );
  });

  describe("checkResourceGroupExistence", () => {
    const mockSubscriptionId = "3b8db46f-4298-458a-ac36-e04e7e66b68f";
    const mockSubscriptionName = "Test Subscription";
    const mockResourceGroupName = "mock-rg";
    let upstreamResult: Result<boolean, Error> = new Ok<boolean, Error>(true);
    let mockRmClient: ResourceManagementClient;

    beforeEach(async () => {
      const mockedCtx = mockCtxWithResourceGroupQuestions(false, mockResourceGroupName);
      mocker
        .stub(ResourceGroups.prototype, "checkExistence")
        .callsFake(
          async (
            resourceGroupName: string,
            options?: msRest.RequestOptionsBase
          ): Promise<armResources.ResourceManagementModels.ResourceGroupsCheckExistenceResponse> => {
            if (upstreamResult.isOk()) {
              return {
                body: upstreamResult.value,
              } as armResources.ResourceManagementModels.ResourceGroupsCheckExistenceResponse;
            } else {
              throw upstreamResult.error;
            }
          }
        );

      mockedCtx.projectSettings = {
        appName: "my app",
        projectId: uuid.v4(),
        solutionSettings: {
          hostType: HostTypeOptionAzure.id,
          name: "azure",
          version: "1.0",
          activeResourcePlugins: [],
        },
      };
      const token = await mockedCtx.azureAccountProvider?.getAccountCredentialAsync();
      expect(token).to.exist;
      mockRmClient = new ResourceManagementClient(token!, mockSubscriptionId);
    });

    it("Exists", async () => {
      // Arrange
      upstreamResult = new Ok<boolean, Error>(true);
      // Act
      const result = await checkResourceGroupExistence(
        mockRmClient,
        mockResourceGroupName,
        mockSubscriptionId,
        mockSubscriptionName
      );
      // Assert
      expect(result.isOk());
      expect(result._unsafeUnwrap()).to.be.true;
    });

    it("Not exist", async () => {
      // Arrange
      upstreamResult = new Ok<boolean, Error>(false);
      // Act
      const result = await checkResourceGroupExistence(
        mockRmClient,
        mockResourceGroupName,
        mockSubscriptionId,
        mockSubscriptionName
      );
      // Assert
      expect(result.isOk());
      expect(result._unsafeUnwrap()).to.be.false;
    });

    it("Unauthorized", async () => {
      // Arrange
      upstreamResult = new Err<boolean, Error>(
        new msRest.RestError("Unauthorized", "RestError", 403)
      );
      // Act
      const result = await checkResourceGroupExistence(
        mockRmClient,
        mockResourceGroupName,
        mockSubscriptionId,
        mockSubscriptionName
      );
      // Assert
      expect(result.isErr());
      expect(result._unsafeUnwrapErr()).instanceOf(UnauthorizedToCheckResourceGroupError);
    });

    it("Network error", async () => {
      // Arrange
      upstreamResult = new Err<boolean, Error>(new Error("MockNetworkError"));
      // Act
      const result = await checkResourceGroupExistence(
        mockRmClient,
        mockResourceGroupName,
        mockSubscriptionId,
        mockSubscriptionName
      );
      // Assert
      expect(result.isErr());
      expect(result._unsafeUnwrapErr()).instanceOf(FailedToCheckResourceGroupExistenceError);
      expect(result._unsafeUnwrapErr().message).to.contain("MockNetworkError");
    });

    it("Non-Error thrown", async () => {
      // Arrange
      upstreamResult = new Err<boolean, Error>("UnexpectedUnknownError" as unknown as Error);
      // Act
      const result = await checkResourceGroupExistence(
        mockRmClient,
        mockResourceGroupName,
        mockSubscriptionId,
        mockSubscriptionName
      );
      // Assert
      expect(result.isErr());
      expect(result._unsafeUnwrapErr()).instanceOf(FailedToCheckResourceGroupExistenceError);
      expect(result._unsafeUnwrapErr().message).to.contain("UnexpectedUnknownError");
    });
  });
});

describe("API v2 implementation", () => {
  describe("SPFx projects", () => {
    it("should work on happy path", async () => {
      const projectSettings: ProjectSettings = {
        appName: "my app",
        projectId: uuid.v4(),
        solutionSettings: {
          hostType: HostTypeOptionSPFx.id,
          name: "azure",
          version: "1.0",
          activeResourcePlugins: [spfxPluginV2.name],
        },
      };
      const mockedCtx = new MockedV2Context(projectSettings);
      const mockedInputs: Inputs = {
        platform: Platform.VSCode,
        projectPath: "./",
      };
      const mockedTokenProvider: TokenProvider = {
        azureAccountProvider: new MockedAzureTokenProvider(),
        appStudioToken: new MockedAppStudioTokenProvider(),
        graphTokenProvider: new MockedGraphTokenProvider(),
        sharepointTokenProvider: new MockedSharepointProvider(),
      };
      const mockedEnvInfo: EnvInfoV2 = {
        envName: "default",
        config: { manifest: { appName: { short: "test-app" } } },
        state: {},
      };
      mockProvisionV2ThatAlwaysSucceed(spfxPluginV2);
      mockProvisionV2ThatAlwaysSucceed(appStudioPluginV2);

      const solution = new TeamsAppSolutionV2();
      const result = await solution.provisionResources(
        mockedCtx,
        mockedInputs,
        mockedEnvInfo,
        mockedTokenProvider
      );
      expect(result.kind).equals("success");
    });
  });

  describe("Azure projects", () => {
    const mocker = sinon.createSandbox();

    beforeEach(() => {
      mocker.stub(ResourceGroups.prototype, "createOrUpdate").resolves({ name: "my_app-rg" });
      mocker.stub(ResourceGroups.prototype, "checkExistence").resolves({
        body: false,
      } as armResources.ResourceManagementModels.ResourcesCheckExistenceResponse);
    });
    afterEach(() => {
      mocker.restore();
    });

    it("should work on happy path", async () => {
      if (isArmSupportEnabled()) {
        return;
      }
      const projectSettings: ProjectSettings = {
        appName: "my app",
        projectId: uuid.v4(),
        solutionSettings: {
          hostType: HostTypeOptionAzure.id,
          name: "azure",
          version: "1.0",
          activeResourcePlugins: [fehostPluginV2.name, appStudioPluginV2.name, aadPluginV2.name],
        },
      };
      const mockedCtx = new MockedV2Context(projectSettings);
      mockedCtx.userInteraction = new MockUserInteraction();
      const mockedInputs: Inputs = {
        platform: Platform.VSCode,
        projectPath: "./",
      };
      const mockedTokenProvider: TokenProvider = {
        azureAccountProvider: new MockedAzureTokenProvider(),
        appStudioToken: new MockedAppStudioTokenProvider(),
        graphTokenProvider: new MockedGraphTokenProvider(),
        sharepointTokenProvider: new MockedSharepointProvider(),
      };
      const mockedEnvInfo: EnvInfoV2 = {
        envName: "default",
        config: { manifest: { appName: { short: "test-app" } } },
        state: {},
      };
      mockProvisionV2ThatAlwaysSucceed(fehostPluginV2);
      mockProvisionV2ThatAlwaysSucceed(appStudioPluginV2);
      mockProvisionV2ThatAlwaysSucceed(aadPluginV2);

      const solution = new TeamsAppSolutionV2();
      const result = await solution.provisionResources(
        mockedCtx,
        mockedInputs,
        mockedEnvInfo,
        mockedTokenProvider
      );
      expect(result.kind).equals("success");
    });
  });
});<|MERGE_RESOLUTION|>--- conflicted
+++ resolved
@@ -5,14 +5,11 @@
 import { it } from "mocha";
 import { SolutionRunningState, TeamsAppSolution } from " ../../../src/plugins/solution";
 import {
-  AppStudioTokenProvider,
   ConfigFolderName,
-  ConfigMap,
   FxError,
   ok,
   PluginContext,
   Result,
-  SolutionConfig,
   SolutionContext,
   Void,
   Plugin,
@@ -71,7 +68,6 @@
   MockedAppStudioTokenProvider,
   MockedGraphTokenProvider,
   MockedSharepointProvider,
-  MockedUserInteraction,
   MockedV2Context,
   validManifest,
 } from "./util";
@@ -100,10 +96,6 @@
 import { ProvidersGetOptionalParams, ProvidersGetResponse } from "@azure/arm-resources/esm/models";
 import { TeamsAppSolutionV2 } from "../../../src/plugins/solution/fx-solution/v2/solution";
 import { EnvInfoV2, ResourceProvisionOutput } from "@microsoft/teamsfx-api/build/v2";
-<<<<<<< HEAD
-=======
-import frontend from "../../../src/plugins/resource/frontend";
->>>>>>> 31c74b88
 import { LocalCrypto } from "../../../src/core/crypto";
 import * as arm from "../../../src/plugins/solution/fx-solution/arm";
 import * as armResources from "@azure/arm-resources";
